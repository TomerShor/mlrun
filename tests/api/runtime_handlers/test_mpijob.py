--- conflicted
+++ resolved
@@ -362,17 +362,10 @@
 
         # override the container
         mlrun.runtimes.MpiRuntimeContainer.override(
-<<<<<<< HEAD
-            mlrun.api.runtime_handlers.MpiRuntimeHandlerContainer
-        )
-        mlrun.mlconf.mpijob_crd_version = None
-        mlrun.api.runtime_handlers.mpijob.cached_mpijob_crd_version = (
-=======
             server.api.runtime_handlers.MpiRuntimeHandlerContainer
         )
         mlrun.mlconf.mpijob_crd_version = None
         server.api.runtime_handlers.mpijob.cached_mpijob_crd_version = (
->>>>>>> 2e63e4b0
             mlrun.runtimes.MPIJobCRDVersions.v1alpha1
         )
 
@@ -382,19 +375,11 @@
         v1alpha1_runtime_handler = mlrun.runtimes.MpiRuntimeContainer.handler_selector()
         assert (
             v1alpha1_runtime_handler
-<<<<<<< HEAD
-            == mlrun.api.runtime_handlers.mpijob.MpiV1Alpha1RuntimeHandler
-        )
-
-        mlrun.mlconf.mpijob_crd_version = None
-        mlrun.api.runtime_handlers.mpijob.cached_mpijob_crd_version = (
-=======
             == server.api.runtime_handlers.mpijob.MpiV1Alpha1RuntimeHandler
         )
 
         mlrun.mlconf.mpijob_crd_version = None
         server.api.runtime_handlers.mpijob.cached_mpijob_crd_version = (
->>>>>>> 2e63e4b0
             mlrun.runtimes.MPIJobCRDVersions.v1
         )
 
@@ -403,11 +388,7 @@
         assert v1_runtime == mlrun.runtimes.MpiRuntimeV1
         v1_runtime_handler = mlrun.runtimes.MpiRuntimeContainer.handler_selector()
         assert (
-<<<<<<< HEAD
-            v1_runtime_handler == mlrun.api.runtime_handlers.mpijob.MpiV1RuntimeHandler
-=======
             v1_runtime_handler == server.api.runtime_handlers.mpijob.MpiV1RuntimeHandler
->>>>>>> 2e63e4b0
         )
 
     def _mock_list_resources_pods(self):
