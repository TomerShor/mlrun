--- conflicted
+++ resolved
@@ -16,11 +16,6 @@
 
 import pytest
 
-<<<<<<< HEAD
-import mlrun.api.runtime_handlers.mpijob
-import mlrun.api.utils.singletons.k8s
-=======
->>>>>>> 2e63e4b0
 import mlrun.runtimes
 import server.api.runtime_handlers.mpijob
 import server.api.utils.singletons.k8s
@@ -39,11 +34,7 @@
     monkeypatch, run_type, mpi_version, extra_selector
 ):
     monkeypatch.setattr(
-<<<<<<< HEAD
-        mlrun.api.runtime_handlers.mpijob,
-=======
         server.api.runtime_handlers.mpijob,
->>>>>>> 2e63e4b0
         "cached_mpijob_crd_version",
         mpi_version or mlrun.runtimes.constants.MPIJobCRDVersions.default(),
     )
