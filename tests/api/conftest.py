--- conflicted
+++ resolved
@@ -23,25 +23,10 @@
 import pytest
 from fastapi.testclient import TestClient
 
-<<<<<<< HEAD
-import mlrun.api.launcher
-import mlrun.api.rundb.sqldb
-import mlrun.api.runtime_handlers.mpijob
-import mlrun.api.utils.clients.iguazio
-import mlrun.api.utils.runtimes.nuclio
-import mlrun.api.utils.singletons.db
-import mlrun.api.utils.singletons.k8s
-import mlrun.api.utils.singletons.logs_dir
-import mlrun.api.utils.singletons.project_member
-import mlrun.api.utils.singletons.scheduler
-=======
->>>>>>> 2e63e4b0
 import mlrun.common.schemas
 import mlrun.common.secrets
 import mlrun.db.factory
 import mlrun.launcher.factory
-<<<<<<< HEAD
-=======
 import server.api.crud
 import server.api.launcher
 import server.api.rundb.sqldb
@@ -53,7 +38,6 @@
 import server.api.utils.singletons.logs_dir
 import server.api.utils.singletons.project_member
 import server.api.utils.singletons.scheduler
->>>>>>> 2e63e4b0
 from mlrun import mlconf
 from mlrun.common.db.sql_session import _init_engine, create_session
 from mlrun.config import config
@@ -71,13 +55,8 @@
     server.api.utils.singletons.k8s._k8s = None
     server.api.utils.singletons.logs_dir.logs_dir = None
 
-<<<<<<< HEAD
-    mlrun.api.utils.runtimes.nuclio.cached_nuclio_version = None
-    mlrun.api.runtime_handlers.mpijob.cached_mpijob_crd_version = None
-=======
     server.api.utils.runtimes.nuclio.cached_nuclio_version = None
     server.api.runtime_handlers.mpijob.cached_mpijob_crd_version = None
->>>>>>> 2e63e4b0
 
     mlrun.config._is_running_as_api = True
 
@@ -297,11 +276,7 @@
     logger.info("Creating k8s secrets mock")
     k8s_secrets_mock = K8sSecretsMock()
     k8s_secrets_mock.mock_functions(
-<<<<<<< HEAD
-        mlrun.api.utils.singletons.k8s.get_k8s_helper(), monkeypatch
-=======
         server.api.utils.singletons.k8s.get_k8s_helper(), monkeypatch
->>>>>>> 2e63e4b0
     )
     yield k8s_secrets_mock
 
