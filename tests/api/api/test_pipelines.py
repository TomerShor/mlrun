--- conflicted
+++ resolved
@@ -66,11 +66,7 @@
     ]:
         runs = _generate_list_runs_mocks()
         expected_runs = [run.to_dict() for run in runs]
-<<<<<<< HEAD
-        expected_runs = mlrun.api.crud.Pipelines()._format_runs(
-=======
         expected_runs = server.api.crud.Pipelines()._format_runs(
->>>>>>> 2e63e4b0
             db, expected_runs, format_
         )
         _mock_list_runs(kfp_client_mock, runs)
@@ -101,11 +97,7 @@
             f"projects/*/pipelines/{api_run_detail.run.id}",
             params={"format": format_},
         )
-<<<<<<< HEAD
-        expected_run = mlrun.api.crud.Pipelines()._format_run(
-=======
         expected_run = server.api.crud.Pipelines()._format_run(
->>>>>>> 2e63e4b0
             db, api_run_detail.to_dict()["run"], format_, api_run_detail.to_dict()
         )
         _assert_get_pipeline_response(expected_run, response)
@@ -162,11 +154,7 @@
             f"projects/{project}/pipelines/{api_run_detail.run.id}",
             params={"format": format_},
         )
-<<<<<<< HEAD
-        expected_run = mlrun.api.crud.Pipelines()._format_run(
-=======
         expected_run = server.api.crud.Pipelines()._format_run(
->>>>>>> 2e63e4b0
             db, api_run_detail.to_dict()["run"], format_, api_run_detail.to_dict()
         )
         _assert_get_pipeline_response(expected_run, response)
