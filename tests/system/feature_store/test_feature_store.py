--- conflicted
+++ resolved
@@ -32,11 +32,7 @@
 import pytz
 import requests
 from databricks.sdk import WorkspaceClient
-<<<<<<< HEAD
-from pandas.util.testing import assert_frame_equal
-=======
 from pandas.testing import assert_frame_equal
->>>>>>> 2e63e4b0
 from storey import MapClass
 
 import mlrun
@@ -45,10 +41,7 @@
 from mlrun.config import config
 from mlrun.data_types.data_types import InferOptions, ValueType
 from mlrun.datastore.datastore_profile import (
-<<<<<<< HEAD
-=======
     DatastoreProfileKafkaTarget,
->>>>>>> 2e63e4b0
     DatastoreProfileRedis,
     register_temporary_client_datastore_profile,
 )
@@ -347,10 +340,6 @@
     @pytest.mark.parametrize("engine", ["local", "dask"])
     @pytest.mark.parametrize("with_graph", [True, False])
     def test_ingest_and_query(self, engine, entity_timestamp_column, with_graph):
-<<<<<<< HEAD
-
-=======
->>>>>>> 2e63e4b0
         self._logger.debug("Creating stocks feature set")
         self._ingest_stocks_featureset()
 
