// Copyright 2023 Iguazio
//
// Licensed under the Apache License, Version 2.0 (the "License");
// you may not use this file except in compliance with the License.
// You may obtain a copy of the License at
//
//   http://www.apache.org/licenses/LICENSE-2.0
//
// Unless required by applicable law or agreed to in writing, software
// distributed under the License is distributed on an "AS IS" BASIS,
// WITHOUT WARRANTIES OR CONDITIONS OF ANY KIND, either express or implied.
// See the License for the specific language governing permissions and
// limitations under the License.

package logcollector

import (
	"context"
	"fmt"
	"io"
	"math"
	"os"
	"path"
	"path/filepath"
	"runtime/debug"
	"strings"
	"sync"
	"syscall"
	"time"

	"github.com/mlrun/mlrun/pkg/common"
	"github.com/mlrun/mlrun/pkg/common/bufferpool"
	"github.com/mlrun/mlrun/pkg/framework"
	"github.com/mlrun/mlrun/pkg/services/logcollector/statestore"
	"github.com/mlrun/mlrun/pkg/services/logcollector/statestore/factory"
	protologcollector "github.com/mlrun/mlrun/proto/build/log_collector"

	"github.com/nuclio/errors"
	"github.com/nuclio/logger"
	"golang.org/x/sync/errgroup"
	"k8s.io/api/core/v1"
	apierrors "k8s.io/apimachinery/pkg/api/errors"
	metav1 "k8s.io/apimachinery/pkg/apis/meta/v1"
	"k8s.io/client-go/kubernetes"
)

type Server struct {
	*framework.AbstractMlrunGRPCServer
	namespace     string
	baseDir       string
	kubeClientSet kubernetes.Interface
	isChief       bool

	// the state manifest determines which runs' logs should be collected, and is persisted to a file
	stateManifest statestore.StateStore
	// the current state has the actual runs that are currently being collected, and is not persisted
	currentState statestore.StateStore

	// buffer pools
	logCollectionBufferPool      bufferpool.Pool
	logCollectionBufferSizeBytes int
	getLogsBufferPool            bufferpool.Pool
	getLogsBufferSizeBytes       int

	// start logs finding pods timeout
	startLogsFindingPodsTimeout  time.Duration
	startLogsFindingPodsInterval time.Duration

	// interval durations
	readLogWaitTime    time.Duration
	monitoringInterval time.Duration
}

// NewLogCollectorServer creates a new log collector server
func NewLogCollectorServer(logger logger.Logger,
	namespace,
	baseDir,
	stateFileUpdateInterval,
	readLogWaitTime,
	monitoringInterval,
	clusterizationRole string,
	kubeClientSet kubernetes.Interface,
	logCollectionBufferPoolSize,
	getLogsBufferPoolSize,
	logCollectionBufferSizeBytes,
	getLogsBufferSizeBytes int) (*Server, error) {
	abstractServer, err := framework.NewAbstractMlrunGRPCServer(logger, nil)
	if err != nil {
		return nil, errors.Wrap(err, "Failed to create abstract server")
	}

	// parse interval durations
	stateFileUpdateIntervalDuration, err := time.ParseDuration(stateFileUpdateInterval)
	if err != nil {
		return nil, errors.Wrap(err, "Failed to state file updating interval")
	}
	readLogTimeoutDuration, err := time.ParseDuration(readLogWaitTime)
	if err != nil {
		return nil, errors.Wrap(err, "Failed to parse read log wait time duration")
	}
	monitoringIntervalDuration, err := time.ParseDuration(monitoringInterval)
	if err != nil {
		return nil, errors.Wrap(err, "Failed to parse monitoring interval duration")
	}

	fileStateStore, err := factory.CreateStateStore(
		statestore.KindFile,
		&statestore.Config{
			Logger:                  logger,
			StateFileUpdateInterval: stateFileUpdateIntervalDuration,
			BaseDir:                 baseDir,
		},
	)
	if err != nil {
		return nil, errors.Wrap(err, "Failed to create state store")
	}

	inMemoryStateStore, err := factory.CreateStateStore(statestore.KindInMemory, &statestore.Config{
		Logger: logger,
	})
	if err != nil {
		return nil, errors.Wrap(err, "Failed to create in-memory state")
	}

	isChief := clusterizationRole == "chief"

	// ensure base dir exists
	if isChief {
		if err := common.EnsureDirExists(baseDir, os.ModePerm); err != nil {
			return nil, errors.Wrap(err, "Failed to ensure base dir exists")
		}
	}

	// ensure log collection buffer size is not bigger than the default, because of the gRPC message size limit
	if getLogsBufferSizeBytes > common.DefaultGetLogsBufferSize {
		getLogsBufferSizeBytes = common.DefaultGetLogsBufferSize
	}

	// create a byte buffer pool - a pool of size `bufferPoolSize`, where each buffer is of size `bufferSizeBytes`
	logCollectionBufferPool := bufferpool.NewSizedBytePool(logCollectionBufferPoolSize, logCollectionBufferSizeBytes)
	getLogsBufferPool := bufferpool.NewSizedBytePool(getLogsBufferPoolSize, getLogsBufferSizeBytes)

	return &Server{
		AbstractMlrunGRPCServer:      abstractServer,
		namespace:                    namespace,
		baseDir:                      baseDir,
		stateManifest:                fileStateStore,
		currentState:                 inMemoryStateStore,
		kubeClientSet:                kubeClientSet,
		readLogWaitTime:              readLogTimeoutDuration,
		monitoringInterval:           monitoringIntervalDuration,
		logCollectionBufferPool:      logCollectionBufferPool,
		getLogsBufferPool:            getLogsBufferPool,
		logCollectionBufferSizeBytes: logCollectionBufferSizeBytes,
		getLogsBufferSizeBytes:       getLogsBufferSizeBytes,
		isChief:                      isChief,
		startLogsFindingPodsInterval: 3 * time.Second,
		startLogsFindingPodsTimeout:  15 * time.Second,
	}, nil
}

// OnBeforeStart is called before the server starts
func (s *Server) OnBeforeStart(ctx context.Context) error {
	s.Logger.DebugCtx(ctx, "Initializing Server")

	// if the server is not the chief, do not monitor anything
	if s.isChief {

		// initialize the state manifest (load state from file, start state file update loop)
		if err := s.stateManifest.Initialize(ctx); err != nil {
			return errors.Wrap(err, "Failed to initialize state store")
		}

		// start logging monitor
		go s.monitorLogCollection(ctx)
	}

	return nil
}

// RegisterRoutes registers the server routes
func (s *Server) RegisterRoutes(ctx context.Context) {
	s.AbstractMlrunGRPCServer.RegisterRoutes(ctx)
	protologcollector.RegisterLogCollectorServer(s.Server, s)
}

// StartLog writes the log item info to the state file, gets the pod using the label selector,
// triggers `monitorPod` and `streamLogs` goroutines.
func (s *Server) StartLog(ctx context.Context,
	request *protologcollector.StartLogRequest) (*protologcollector.BaseResponse, error) {

	if !s.isChief {
		s.Logger.DebugWithCtx(ctx,
			"Server is not the chief, ignoring start log request",
			"runUID", request.RunUID,
			"projectName", request.ProjectName)
		return nil, nil
	}

	s.Logger.DebugWithCtx(ctx,
		"Received start log request",
		"RunUID", request.RunUID,
		"Selector", request.Selector)

	// to make start log idempotent, if log collection has already started for this run uid, return success
	if s.isLogCollectionRunning(ctx, request.RunUID, request.ProjectName) {
		s.Logger.DebugWithCtx(ctx,
			"Logs are already being collected for this run uid",
			"runUID", request.RunUID)
		return s.successfulBaseResponse(), nil
	}

	var pod v1.Pod

	s.Logger.DebugWithCtx(ctx, "Getting run pod using label selector", "selector", request.Selector)

	// list pods using label selector until a pod is found
	if err := common.RetryUntilSuccessful(
		s.startLogsFindingPodsTimeout,
		s.startLogsFindingPodsInterval,
		func() (bool, error) {
			pods, err := s.kubeClientSet.CoreV1().Pods(s.namespace).List(ctx, metav1.ListOptions{
				LabelSelector: request.Selector,
			})

			// if no pods were found, retry
			if err != nil {
				return true, errors.Wrap(err, "Failed to list pods")
			} else if pods == nil || len(pods.Items) == 0 {
				return true, errors.Errorf("No pods found for run uid '%s'", request.RunUID)
			}

			// found pods. we take the first pod because each run has a single pod.
			pod = pods.Items[0]

			// fail if pod is pending, as we cannot stream logs from a pending pod
			if pod.Status.Phase == v1.PodPending {
				return true, errors.Errorf("Pod '%s' is in pending state", pod.Name)
			}

			// all good, stop retrying
			return false, nil
		}); err != nil {

		// if request is best-effort, return success so run will be marked as "requested logs" in the DB
		if request.BestEffort {
			s.Logger.WarnWithCtx(ctx,
				"Failed to get pod using label selector, but request is best effort, returning success",
				"err", errors.RootCause(err).Error(),
				"runUID", request.RunUID,
				"projectName", request.ProjectName,
				"selector", request.Selector)
			return s.successfulBaseResponse(), nil
		}

		var lastErr = err

		// this is simply a timeout err, we want the root cause
		if errors.Is(err, common.ErrRetryUntilSuccessfulTimeout) {
			lastErr = errors.RootCause(lastErr)
		}
		s.Logger.ErrorWithCtx(ctx,
			"Failed to get pod using label selector",
			"err", common.GetErrorStack(lastErr, common.DefaultErrorStackDepth),
			"runUID", request.RunUID,
			"projectName", request.ProjectName,
			"selector", request.Selector)

		err := errors.Wrapf(lastErr, "Failed to find run '%s' pods", request.RunUID)
		return &protologcollector.BaseResponse{
			Success:      false,
			ErrorCode:    common.ErrCodeNotFound,
			ErrorMessage: err.Error(),
		}, err
	}

	// write log item in progress to state store
	if err := s.stateManifest.AddLogItem(ctx, request.RunUID, request.Selector, request.ProjectName); err != nil {
		err := errors.Wrapf(err, "Failed to add run id %s to state file", request.RunUID)
		return &protologcollector.BaseResponse{
			Success:      false,
			ErrorCode:    common.ErrCodeInternal,
			ErrorMessage: common.GetErrorStack(err, common.DefaultErrorStackDepth),
		}, err
	}

	startedStreamingGoroutine := make(chan bool, 1)

	// stream logs to file
	go s.startLogStreaming(context.WithoutCancel(ctx),
		request.RunUID,
		pod.Name,
		request.ProjectName,
<<<<<<< HEAD
		startedStreamingGoroutine)
=======
		request.LastLogTime,
		startedStreamingGoroutine,
		cancelCtxFunc)
>>>>>>> 347fe0e0

	// wait for the streaming goroutine to start
	<-startedStreamingGoroutine

	// add log item to current state, so we can monitor it
	if err := s.currentState.AddLogItem(ctx, request.RunUID, request.Selector, request.ProjectName); err != nil {
		err := errors.Wrapf(err, "Failed to add run id %s to in memory state", request.RunUID)
		return &protologcollector.BaseResponse{
			Success:      false,
			ErrorCode:    common.ErrCodeInternal,
			ErrorMessage: common.GetErrorStack(err, common.DefaultErrorStackDepth),
		}, err
	}

	s.Logger.DebugWithCtx(ctx, "Successfully started collecting log", "runUID", request.RunUID)

	return s.successfulBaseResponse(), nil
}

// GetLogs returns the log file contents of length size from an offset, for a given run id
// if the size is negative, the entire log file available is returned
func (s *Server) GetLogs(request *protologcollector.GetLogsRequest, responseStream protologcollector.LogCollector_GetLogsServer) error {

	ctx := responseStream.Context()

	s.Logger.DebugWithCtx(ctx,
		"Received get log request",
		"runUID", request.RunUID,
		"size", request.Size,
		"offset", request.Offset)

	// if size is 0, return empty logs
	if request.Size == 0 {
		if err := responseStream.Send(&protologcollector.GetLogsResponse{
			Success: true,
			Logs:    []byte{},
		}); err != nil {
			return errors.Wrapf(err, "Failed to send empty logs to stream for run id %s", request.RunUID)
		}
		return nil
	}

	// get log file path
	filePath, err := s.getLogFilePath(ctx, request.RunUID, request.ProjectName)
	if err != nil {
		s.Logger.ErrorWithCtx(ctx,
			"Failed to get log file path",
			"err", common.GetErrorStack(err, common.DefaultErrorStackDepth),
			"runUID", request.RunUID)
		return errors.Wrapf(err, "Failed to get log file path for run id %s", request.RunUID)
	}

	// open log file and calc its size
	currentLogFileSize, err := common.GetFileSize(filePath)
	if err != nil {
		return errors.Wrapf(err, "Failed to get log file size for run id %s", request.RunUID)
	}

	// if size < 0 - we read only the logs we have for this moment in time starting from offset, so GetLogs will be finite.
	// otherwise, we read only the request size from the offset
	endSize := currentLogFileSize - request.Offset
	if request.Size > 0 && endSize > request.Size {
		endSize = request.Size
	}

	// if the offset is bigger than the current log file size, return empty response
	if endSize <= 0 {
		if err := responseStream.Send(&protologcollector.GetLogsResponse{
			Success: true,
			Logs:    []byte{},
		}); err != nil {
			return errors.Wrapf(err, "Failed to send empty logs to stream for run id %s", request.RunUID)
		}
		return nil
	}

	s.Logger.DebugWithCtx(ctx, "Reading logs from file", "runUID", request.RunUID)

	offset := request.Offset
	totalLogsSize := int64(0)

	// start reading the log file until we reach the end size
	for {
		chunkSize := s.getChunkSize(request.Size, endSize, offset)

		// read logs from file in chunks
		logs, err := s.readLogsFromFile(ctx, request.RunUID, filePath, offset, chunkSize)
		if err != nil {
			return errors.Wrapf(err, "Failed to read logs from file for run id %s", request.RunUID)
		}
		totalLogsSize += int64(len(logs))

		// send logs to stream
		if err := responseStream.Send(&protologcollector.GetLogsResponse{
			Success: true,
			Logs:    logs,
		}); err != nil {
			return errors.Wrapf(err, "Failed to send logs to stream for run id %s", request.RunUID)
		}

		// if we reached the end size, or the chunk is smaller than the chunk size
		// (we reached the end of the file), stop reading
		if totalLogsSize >= endSize || len(logs) < int(chunkSize) {
			break
		}

		// increase offset by the read size
		offset += int64(len(logs))
	}

	s.Logger.DebugWithCtx(ctx,
		"Successfully read logs from file",
		"runUID", request.RunUID,
		"offset", request.Offset)

	return nil
}

// HasLogs returns true if the log file exists for a given run id
func (s *Server) HasLogs(ctx context.Context, request *protologcollector.HasLogsRequest) (*protologcollector.HasLogsResponse, error) {
	s.Logger.DebugWithCtx(ctx,
		"Received has log request",
		"runUID", request.RunUID,
		"project", request.ProjectName)

	// get log file path
	if _, err := s.getLogFilePath(ctx, request.RunUID, request.ProjectName); err != nil {
		if strings.Contains(errors.RootCause(err).Error(), "not found") {

			// if the log file is not found, return false but no error
			s.Logger.DebugWithCtx(ctx,
				"Log file not found",
				"runUID", request.RunUID,
				"projectName", request.ProjectName)
			return &protologcollector.HasLogsResponse{
				Success: true,
				HasLogs: false,
			}, nil
		}

		// if there was an error, return it
		s.Logger.ErrorWithCtx(ctx,
			"Failed to check if has log file",
			"err", common.GetErrorStack(err, common.DefaultErrorStackDepth),
			"runUID", request.RunUID,
			"projectName", request.ProjectName)

		// do not return the 'err' itself, so that mlrun api would catch the response
		// and will resolve the response on its own.
		return &protologcollector.HasLogsResponse{
			Success:      false,
			ErrorCode:    common.ErrCodeInternal,
			ErrorMessage: common.GetErrorStack(err, common.DefaultErrorStackDepth),
		}, nil
	}
	return &protologcollector.HasLogsResponse{
		Success: true,
		HasLogs: true,
	}, nil
}

// StopLogs stops streaming logs for a given run id by removing it from the persistent state.
// This will prevent the monitoring loop from starting logging again for this run id
func (s *Server) StopLogs(ctx context.Context, request *protologcollector.StopLogsRequest) (*protologcollector.BaseResponse, error) {
	if !s.isChief {
		s.Logger.DebugWithCtx(ctx,
			"Server is not the chief, ignoring stop log request",
			"project", request.Project,
			"numRunIDs", len(request.RunUIDs))
		return s.successfulBaseResponse(), nil
	}

	// validate project name
	if request.Project == "" {
		message := "Project name must be provided"
		s.Logger.ErrorWithCtx(ctx, message)
		return &protologcollector.BaseResponse{
			Success:      false,
			ErrorCode:    common.ErrCodeBadRequest,
			ErrorMessage: message,
		}, errors.New(message)
	}

	// if no run uids were provided, remove the entire project from the state
	if len(request.RunUIDs) == 0 {

		// remove entire project from state manifest
		if err := s.stateManifest.RemoveProject(request.Project); err != nil {
			message := fmt.Sprintf("Failed to remove project %s from state manifest", request.Project)
			return &protologcollector.BaseResponse{
				Success:      false,
				ErrorCode:    common.ErrCodeInternal,
				ErrorMessage: message,
			}, errors.Wrap(err, message)
		}

		// remove entire project from current state
		if err := s.currentState.RemoveProject(request.Project); err != nil {
			message := fmt.Sprintf("Failed to remove project %s from in memory state", request.Project)
			return &protologcollector.BaseResponse{
				Success:      false,
				ErrorCode:    common.ErrCodeInternal,
				ErrorMessage: message,
			}, errors.Wrap(err, message)
		}

		return s.successfulBaseResponse(), nil
	}

	s.Logger.DebugWithCtx(ctx,
		"Stopping logs",
		"project", request.Project,
		"numRunIDs", len(request.RunUIDs))

	// remove each run uid from the state
	for _, runUID := range request.RunUIDs {

		// remove item from state manifest
		if err := s.stateManifest.RemoveLogItem(runUID, request.Project); err != nil {
			message := fmt.Sprintf("Failed to remove item from state manifest for run id %s", runUID)
			return &protologcollector.BaseResponse{
				Success:      false,
				ErrorCode:    common.ErrCodeInternal,
				ErrorMessage: message,
			}, errors.Wrap(err, message)
		}

		// remove item from current state
		if err := s.currentState.RemoveLogItem(runUID, request.Project); err != nil {
			message := fmt.Sprintf("Failed to remove item from in memory state for run id %s", runUID)
			return &protologcollector.BaseResponse{
				Success:      false,
				ErrorCode:    common.ErrCodeInternal,
				ErrorMessage: message,
			}, errors.Wrap(err, message)
		}
	}

	return s.successfulBaseResponse(), nil
}

// DeleteLogs deletes the log file for a given run id or project
func (s *Server) DeleteLogs(ctx context.Context, request *protologcollector.StopLogsRequest) (*protologcollector.BaseResponse, error) {
	if !s.isChief {
		s.Logger.DebugWithCtx(ctx,
			"Server is not the chief, ignoring delete logs request",
			"project", request.Project,
			"numRunIDs", len(request.RunUIDs))
		return s.successfulBaseResponse(), nil
	}

	// validate project name
	if request.Project == "" {
		message := "Project name must be provided"
		s.Logger.ErrorWithCtx(ctx, message)
		return &protologcollector.BaseResponse{
			Success:      false,
			ErrorCode:    common.ErrCodeBadRequest,
			ErrorMessage: message,
		}, errors.New(message)
	}

	// if no run uids were provided, delete the entire project's logs
	if len(request.RunUIDs) == 0 {

		// remove entire project from persistent state
		if err := s.deleteProjectLogs(request.Project); err != nil {
			message := fmt.Sprintf("Failed to delete project logs for project %s", request.Project)
			return &protologcollector.BaseResponse{
				Success:      false,
				ErrorCode:    common.ErrCodeInternal,
				ErrorMessage: message,
			}, errors.Wrap(err, message)
		}

		return s.successfulBaseResponse(), nil
	}

	s.Logger.DebugWithCtx(ctx,
		"Deleting logs",
		"project", request.Project,
		"numRunIDs", len(request.RunUIDs))

	errGroup, _ := errgroup.WithContext(ctx)
	errGroup.SetLimit(10)
	var failedToDeleteRunUIDs []string
	for _, runUID := range request.RunUIDs {
		runUID := runUID
		errGroup.Go(func() error {

			// delete the run's log file
			if err := s.deleteRunLogFiles(ctx, runUID, request.Project); err != nil {
				failedToDeleteRunUIDs = append(failedToDeleteRunUIDs, runUID)
				return errors.Wrapf(err, "Failed to delete log files for run %s", runUID)
			}
			return nil
		})
	}

	if err := errGroup.Wait(); err != nil {
		message := fmt.Sprintf("Failed to remove logs for runs: %v", failedToDeleteRunUIDs)
		return &protologcollector.BaseResponse{
			Success:      false,
			ErrorCode:    common.ErrCodeInternal,
			ErrorMessage: message,
		}, errors.Wrap(err, message)
	}

	return s.successfulBaseResponse(), nil
}

// startLogStreaming streams logs from a pod and writes them into a file
func (s *Server) startLogStreaming(ctx context.Context,
	runUID,
	podName,
	projectName string,
<<<<<<< HEAD
	startedStreamingGoroutine chan bool) {
=======
	lastLogTime int64,
	startedStreamingGoroutine chan bool,
	cancelCtxFunc context.CancelFunc) {
>>>>>>> 347fe0e0

	// in case of a panic, remove this goroutine from the current state, so the
	// monitoring loop will start logging again for this runUID.
	defer func() {

<<<<<<< HEAD
=======
		// cancel all other goroutines spawned from this one
		defer cancelCtxFunc()

		// update last log time in state manifest, so we can start from the last log time
		if err := s.stateManifest.UpdateLastLogTime(runUID, projectName, lastLogTime); err != nil {
			// if the pod ended properly, the run will be removed from the state file and the update will fail
			// we can ignore this error and continue
			s.Logger.WarnWithCtx(ctx,
				"Failed to update last log time, run may have ended",
				"runUID", runUID,
				"err", err.Error())
		}

>>>>>>> 347fe0e0
		// remove this goroutine from in-current state
		if err := s.currentState.RemoveLogItem(runUID, projectName); err != nil {
			s.Logger.WarnWithCtx(ctx,
				"Failed to remove item from in memory state",
				"runUID", runUID,
				"err", err.Error())
		}

		if err := recover(); err != nil {
			callStack := debug.Stack()
			s.Logger.ErrorWithCtx(ctx,
				"Panic caught while creating function",
				"err", err,
				"stack", string(callStack))
		}
	}()

	s.Logger.DebugWithCtx(ctx, "Starting log streaming", "runUID", runUID, "podName", podName)

	// signal "main" function that goroutine is up
	startedStreamingGoroutine <- true

	// create a log file to the pod
	logFilePath := s.resolveRunLogFilePath(projectName, runUID)
	if err := common.EnsureFileExists(logFilePath); err != nil {
		s.Logger.ErrorWithCtx(ctx,
			"Failed to ensure log file",
			"runUID", runUID,
			"logFilePath", logFilePath)
		return
	}

	// open log file in read/write and append, to allow reading the logs while we write more logs to it
	openFlags := os.O_RDWR | os.O_APPEND
	file, err := os.OpenFile(logFilePath, openFlags, 0644)
	if err != nil {
		s.Logger.ErrorWithCtx(ctx,
			"Failed to open file",
			"err", err.Error(),
			"logFilePath", logFilePath)
		return
	}
	defer file.Close() // nolint: errcheck

	// initialize stream and error for the while loop
	var (
		stream      io.ReadCloser
		streamErr   error
		keepLogging = true
	)

	// get logs from pod, and keep the stream open (follow)
	podLogOptions := &v1.PodLogOptions{
		Follow: true,
	}
	// in case we failed in the middle of streaming logs, we want to start from the last log time
	if lastLogTime > 0 {
		podLogOptions.SinceTime = &metav1.Time{
			Time: time.UnixMilli(lastLogTime),
		}
	}
	restClientRequest := s.kubeClientSet.CoreV1().Pods(s.namespace).GetLogs(podName, podLogOptions)

	// get the log stream - if the retry times out, the monitoring loop will restart log collection for this runUID
	if err := common.RetryUntilSuccessful(1*time.Minute, 5*time.Second, func() (bool, error) {
		stream, streamErr = restClientRequest.Stream(ctx)
		if streamErr != nil {

			// if the pod is pending, retry
			if s.isPodPendingError(streamErr) {
				return true, streamErr
			}

			// an error occurred, stop retrying
			return false, streamErr
		}

		// success
		return false, nil
	}); err != nil {
		s.Logger.ErrorWithCtx(ctx,
			"Failed to get pod log stream",
			"runUID", runUID,
			"err", common.GetErrorStack(err, common.DefaultErrorStackDepth))
		return
	}
	defer stream.Close() // nolint: errcheck

	for keepLogging {
		keepLogging, err = s.streamPodLogs(ctx, runUID, podName, file, stream, &lastLogTime)
		if err != nil {
			// if the pod is still running, it means the logs were rotated, so we need to get a new stream
			// by bailing out
			if !errors.Is(err, common.PodStillRunningError{
				PodName: podName,
			}) {
				s.Logger.WarnWithCtx(ctx,
					"An error occurred while streaming pod logs",
					"err", common.GetErrorStack(err, common.DefaultErrorStackDepth))
			}

			// fatal error, bail out
			// note that when function is returned, a defer function will remove the
			// log collection from (in memory) state file.
			// it ensures us that when log collection monitoring kicks in (it runs periodically)
			// it will ignite the run log collection again.
			return
		}

		// breath
		// stream pod logs might return fast when there is nothing to read and no error occurred
		time.Sleep(100 * time.Millisecond)
	}

	s.Logger.DebugWithCtx(ctx,
		"Removing item from state file",
		"runUID", runUID,
		"podName", podName)

	// remove run from state file
	if err := s.stateManifest.RemoveLogItem(runUID, projectName); err != nil {
		s.Logger.WarnWithCtx(ctx, "Failed to remove log item from state file")
	}

	s.Logger.DebugWithCtx(ctx,
		"Finished log streaming",
		"runUID", runUID,
		"podName", podName)
}

// streamPodLogs streams logs from a pod to a file
func (s *Server) streamPodLogs(ctx context.Context,
	runUID,
	podName string,
	logFile *os.File,
	stream io.ReadCloser,
	logTime *int64) (bool, error) {

	// get a buffer from the pool - so we can share buffers across goroutines
	buf := s.logCollectionBufferPool.Get()
	defer s.logCollectionBufferPool.Put(buf)

	// read from the stream into the buffer
	// this is non-blocking, it will return immediately if there is nothing to read
	numBytesRead, err := stream.Read(buf)
	*logTime = time.Now().UnixMilli()

	if numBytesRead > 0 {

		// write to file
		if _, err := logFile.Write(buf[:numBytesRead]); err != nil {
			s.Logger.WarnWithCtx(ctx,
				"Failed to write pod log to file",
				"err", err.Error(),
				"runUID", runUID)
			return true, errors.Wrap(err, "Failed to write pod log to file")
		}
	}

	// if error is EOF, it either means the pod is done streaming logs, or the logs in the apiserver were rotated,
	// in such case we need to get a new stream
	if err == io.EOF {

		pod, err := s.kubeClientSet.CoreV1().Pods(s.namespace).Get(ctx, podName, metav1.GetOptions{})
		if err != nil {
			if apierrors.IsNotFound(err) {
				s.Logger.DebugWithCtx(ctx,
					"Pod not found, it may have been evicted",
					"runUID", runUID,
					"podName", podName)
				return false, nil
			}
			// some other error occurred
			return false, errors.Wrap(err, "Failed to get pod")
		}
		// if the pod is not running, it is done streaming logs and we can stop
		if pod.Status.Phase != v1.PodRunning {
			s.Logger.DebugWithCtx(ctx, "Pod logs are done streaming", "runUID", runUID)
			return false, nil
		}

		// the pod is still running - exit and without error, so the monitoring loop will continue
		// to stream logs
		s.Logger.DebugWithCtx(ctx, "Received EOF but pod is still running", "runUID", runUID)
		return false, common.PodStillRunningError{
			PodName: podName,
		}
	}

	// other error occurred
	if err != nil {
		return false, errors.Wrap(err, "Failed to read pod logs")
	}

	// nothing happened, continue
	return true, nil
}

// resolveRunLogFilePath returns the path to the pod log file
func (s *Server) resolveRunLogFilePath(projectName, runUID string) string {
	return path.Join(s.baseDir, projectName, runUID)
}

// getLogFilePath returns the path to the run's latest log file
func (s *Server) getLogFilePath(ctx context.Context, runUID, projectName string) (string, error) {
	var logFilePath string
	var retryCount int
	if err := common.RetryUntilSuccessful(5*time.Second, 1*time.Second, func() (bool, error) {
		defer func() {
			retryCount++
		}()

		// verify or wait until project dir exists
		if _, err := os.Stat(filepath.Join(s.baseDir, projectName)); err != nil {
			if os.IsNotExist(err) {
				return true, errors.New("Project directory not found")

				// give v3io-fuse some slack
			} else if strings.Contains(err.Error(), "resource temporarily unavailable") {
				s.Logger.WarnWithCtx(ctx,
					"Project directory is not ready yet (resource temporarily unavailable)",
					"retryCount", retryCount,
					"err", err.Error())
				return true, errors.Wrap(err, "Project directory is not ready yet")
			}
			s.Logger.WarnWithCtx(ctx,
				"Failed to get project directory",
				"retryCount", retryCount,
				"err", err.Error())
			return false, errors.Wrap(err, "Failed to get project directory")
		}

		// get run log file path
		runLogFilePath := s.resolveRunLogFilePath(projectName, runUID)

		if exists, err := common.FileExists(runLogFilePath); err != nil {
			s.Logger.WarnWithCtx(ctx,
				"Failed to get run log file path",
				"retryCount", retryCount,
				"runUID", runUID,
				"projectName", projectName,
				"err", err.Error())
			return false, errors.Wrap(err, "Failed to get project directory")
		} else if !exists {
			s.Logger.WarnWithCtx(ctx,
				"Run log file not found",
				"retryCount", retryCount,
				"runUID", runUID,
				"projectName", projectName)
			return true, errors.New("Run log file not found")
		}

		// found it
		logFilePath = runLogFilePath
		return false, nil
	}); err != nil {
		return "", errors.Wrap(err, "Exhausted getting log file path")
	}

	return logFilePath, nil
}

// readLogsFromFile reads size bytes, starting from offset, from a log file
func (s *Server) readLogsFromFile(ctx context.Context,
	runUID,
	filePath string,
	offset,
	size int64) ([]byte, error) {

	fileSize, err := common.GetFileSize(filePath)
	if err != nil {
		return nil, errors.Wrapf(err, "Failed to get file size for run id %s", runUID)
	}

	offset, size = s.validateOffsetAndSize(offset, size, fileSize)
	if size == 0 {
		s.Logger.DebugWithCtx(ctx, "No logs to return", "runUID", runUID)
		return nil, nil
	}

	// open log file for reading
	file, err := os.OpenFile(filePath, os.O_RDONLY, 0644)
	if err != nil {
		return nil, errors.Wrapf(err, "Failed to open log file for run id %s", runUID)
	}
	defer file.Close() // nolint: errcheck

	// read size bytes from offset
	buffer := s.getLogsBufferPool.Get()
	defer s.getLogsBufferPool.Put(buffer)
	if _, err := file.ReadAt(buffer, offset); err != nil {

		// if error is EOF, return empty bytes
		if err == io.EOF {
			return buffer[:size], nil
		}
		return nil, errors.Wrapf(err, "Failed to read log file for run id %s", runUID)
	}

	return buffer[:size], nil
}

// validateOffsetAndSize validates offset and size, against the file size
func (s *Server) validateOffsetAndSize(offset, size, fileSize int64) (int64, int64) {

	// if size is negative, zero, or bigger than fileSize, read the whole file or the allowed size
	if size <= 0 || size > fileSize {
		size = int64(math.Min(float64(fileSize), float64(s.getLogsBufferSizeBytes)))
	}

	// if size is bigger than what's left to read, only read the rest of the file
	if size > fileSize-offset {
		size = fileSize - offset
	}

	// if offset is bigger than file size, don't read anything.
	if offset > fileSize {
		size = 0
	}

	return offset, size
}

// monitorLogCollection makes sure log collection is done for the runs listed in the state file
func (s *Server) monitorLogCollection(ctx context.Context) {

	s.Logger.DebugWithCtx(ctx,
		"Monitoring log streaming goroutines periodically",
		"namespace", s.namespace,
		"monitoringInterval", s.monitoringInterval)

	monitoringTicker := time.NewTicker(s.monitoringInterval)

	// count the errors so we won't spam the logs
	errCount := 0

	// Check the items in the currentState against the items in the state store.
	// If an item is written in the state store but not in the in memory state - call StartLog for it,
	// as the state store is the source of truth
	for range monitoringTicker.C {

		// if there are already log items in progress, call StartLog for each of them
		projectRunUIDsInProgress, err := s.stateManifest.GetItemsInProgress()
		if err == nil {

			logItemsToStart := s.getLogItemsToStart(ctx, projectRunUIDsInProgress)

			errGroup, _ := errgroup.WithContext(ctx)

			for _, logItem := range logItemsToStart {
				logItem := logItem
				errGroup.Go(func() error {
					s.Logger.DebugWithCtx(ctx, "Starting log collection for log item", "runUID", logItem.RunUID)
					if _, err := s.StartLog(ctx, &protologcollector.StartLogRequest{
						RunUID:      logItem.RunUID,
						Selector:    logItem.LabelSelector,
						ProjectName: logItem.Project,
						LastLogTime: logItem.LastLogTime,
					}); err != nil {

						s.Logger.WarnWithCtx(ctx,
							"Failed to start log collection for log item",
							"runUID", logItem.RunUID,
							"project", logItem.Project,
							"err", common.GetErrorStack(err, 10),
						)
						return errors.Wrapf(err, "Failed to start log collection for log item %s", logItem.RunUID)
					}
					return nil
				})
			}

			if err := errGroup.Wait(); err != nil {

				// we don't fail here, there will be a retry in the next iteration
				s.Logger.WarnWithCtx(ctx,
					"Failed to start log collection for some log items",
					"err", common.GetErrorStack(err, 10))
			}
		} else {

			// don't fail because we still need the server to run
			if errCount%5 == 0 {
				errCount = 0
				s.Logger.WarnWithCtx(ctx,
					"Failed to get log items in progress",
					"err", common.GetErrorStack(err, common.DefaultErrorStackDepth))
			}
			errCount++
		}
	}
}

// isLogCollectionRunning checks if log collection is running for a given runUID
func (s *Server) isLogCollectionRunning(ctx context.Context, runUID, project string) bool {
	inMemoryInProgress, err := s.currentState.GetItemsInProgress()
	if err != nil {

		// this is just for sanity, as currentState won't return an error
		s.Logger.WarnWithCtx(ctx,
			"Failed to get in progress items from in memory state",
			"err", err.Error())
		return false
	}

	if projectMap, exists := inMemoryInProgress.Load(project); !exists {
		return false
	} else {
		projectRunUIDsInProgress := projectMap.(*sync.Map)
		_, running := projectRunUIDsInProgress.Load(runUID)
		return running
	}
}

// getChunkSuze returns the minimum between the request size, buffer size and the remaining size to read
func (s *Server) getChunkSize(requestSize, endSize, currentOffset int64) int64 {

	chunkSize := int64(s.getLogsBufferSizeBytes)

	// if the request size is smaller than the buffer size, use the request size
	if requestSize > 0 && requestSize < chunkSize {
		chunkSize = requestSize
	}

	// if the remaining size is smaller than the buffer size, use the remaining size
	if endSize-currentOffset < chunkSize {
		chunkSize = endSize - currentOffset
	}

	return chunkSize
}

// isPodPendingError checks if the error is due to a pod pending state
func (s *Server) isPodPendingError(err error) bool {
	errString := err.Error()
	if strings.Contains(errString, "ContainerCreating") ||
		strings.Contains(errString, "PodInitializing") {
		return true
	}

	return false
}

func (s *Server) getLogItemsToStart(ctx context.Context, projectRunUIDsInProgress *sync.Map) []statestore.LogItem {
	var logItemsToStart []statestore.LogItem

	projectRunUIDsInProgress.Range(func(projectKey, runUIDsToLogItemsValue interface{}) bool {
		runUIDsToLogItems := runUIDsToLogItemsValue.(*sync.Map)

		runUIDsToLogItems.Range(func(key, value interface{}) bool {
			logItem, ok := value.(statestore.LogItem)
			if !ok {
				s.Logger.WarnWithCtx(ctx, "Failed to convert in progress item to logItem")
				return true
			}

			// check if the log streaming is already running for this runUID
			if logCollectionStarted := s.isLogCollectionRunning(ctx, logItem.RunUID, logItem.Project); !logCollectionStarted {

				// if not, add it to the list of log items to start
				logItemsToStart = append(logItemsToStart, logItem)
			}

			return true
		})
		return true
	})

	return logItemsToStart
}

func (s *Server) successfulBaseResponse() *protologcollector.BaseResponse {
	return &protologcollector.BaseResponse{
		Success: true,
	}
}

func (s *Server) deleteRunLogFiles(ctx context.Context, runUID, project string) error {

	// get all files that have the runUID as a prefix
	pattern := path.Join(s.baseDir, project, runUID)
	files, err := filepath.Glob(pattern)
	if err != nil {
		return errors.Wrap(err, "Failed to get log files")
	}

	// delete all matched files
	var failedToDelete []string
	for _, file := range files {
		if err := os.Remove(file); err != nil {

			// don't fail now so the rest of the files will be deleted, just log it
			s.Logger.WarnWithCtx(ctx,
				"Failed to delete log file",
				"file", file,
				"err", common.GetErrorStack(err, 10))
			failedToDelete = append(failedToDelete, file)
		}
	}

	if len(failedToDelete) > 0 {
		return errors.Errorf("Failed to delete log files: %v", failedToDelete)
	}

	return nil
}

func (s *Server) deleteProjectLogs(project string) error {

	// resolve the project logs directory
	projectLogsDir := path.Join(s.baseDir, project)

	// delete the project logs directory (idempotent)
	if err := common.RetryUntilSuccessful(
		1*time.Minute,
		3*time.Second,
		func() (bool, error) {
			if err := os.RemoveAll(projectLogsDir); err != nil {
<<<<<<< HEAD

				// https://stackoverflow.com/a/76921585
				if errors.Is(err, syscall.EBUSY) {

					// try to unmount the directory
					if err := syscall.Unmount(projectLogsDir, 0); err != nil {
						return true, errors.Wrapf(err, "Failed to unmount project logs directory for project %s", project)
					}
				}

				return true, errors.Wrapf(err, "Failed to delete project logs directory for project %s", project)
			}

=======

				// https://stackoverflow.com/a/76921585
				if errors.Is(err, syscall.EBUSY) {

					// try to unmount the directory
					if err := syscall.Unmount(projectLogsDir, 0); err != nil {
						return true, errors.Wrapf(err, "Failed to unmount project logs directory for project %s", project)
					}
				}

				return true, errors.Wrapf(err, "Failed to delete project logs directory for project %s", project)
			}

>>>>>>> 347fe0e0
			// all good, stop retrying
			return false, nil
		}); err != nil {
		return errors.Wrapf(err, "Exhausted deleting project %s directory logs", project)
	}
	return nil
}<|MERGE_RESOLUTION|>--- conflicted
+++ resolved
@@ -30,6 +30,7 @@
 
 	"github.com/mlrun/mlrun/pkg/common"
 	"github.com/mlrun/mlrun/pkg/common/bufferpool"
+	mlruncontext "github.com/mlrun/mlrun/pkg/context"
 	"github.com/mlrun/mlrun/pkg/framework"
 	"github.com/mlrun/mlrun/pkg/services/logcollector/statestore"
 	"github.com/mlrun/mlrun/pkg/services/logcollector/statestore/factory"
@@ -284,20 +285,19 @@
 		}, err
 	}
 
+	// create a child context before calling goroutines, so it won't be canceled
+	// TODO: use https://pkg.go.dev/golang.org/x/tools@v0.5.0/internal/xcontext
+	logStreamCtx, cancelCtxFunc := mlruncontext.NewDetachedWithCancel(ctx)
 	startedStreamingGoroutine := make(chan bool, 1)
 
 	// stream logs to file
-	go s.startLogStreaming(context.WithoutCancel(ctx),
+	go s.startLogStreaming(logStreamCtx,
 		request.RunUID,
 		pod.Name,
 		request.ProjectName,
-<<<<<<< HEAD
-		startedStreamingGoroutine)
-=======
 		request.LastLogTime,
 		startedStreamingGoroutine,
 		cancelCtxFunc)
->>>>>>> 347fe0e0
 
 	// wait for the streaming goroutine to start
 	<-startedStreamingGoroutine
@@ -581,8 +581,8 @@
 		"project", request.Project,
 		"numRunIDs", len(request.RunUIDs))
 
+	// remove each run uid from the state
 	errGroup, _ := errgroup.WithContext(ctx)
-	errGroup.SetLimit(10)
 	var failedToDeleteRunUIDs []string
 	for _, runUID := range request.RunUIDs {
 		runUID := runUID
@@ -614,20 +614,14 @@
 	runUID,
 	podName,
 	projectName string,
-<<<<<<< HEAD
-	startedStreamingGoroutine chan bool) {
-=======
 	lastLogTime int64,
 	startedStreamingGoroutine chan bool,
 	cancelCtxFunc context.CancelFunc) {
->>>>>>> 347fe0e0
 
 	// in case of a panic, remove this goroutine from the current state, so the
 	// monitoring loop will start logging again for this runUID.
 	defer func() {
 
-<<<<<<< HEAD
-=======
 		// cancel all other goroutines spawned from this one
 		defer cancelCtxFunc()
 
@@ -641,7 +635,6 @@
 				"err", err.Error())
 		}
 
->>>>>>> 347fe0e0
 		// remove this goroutine from in-current state
 		if err := s.currentState.RemoveLogItem(runUID, projectName); err != nil {
 			s.Logger.WarnWithCtx(ctx,
@@ -1160,7 +1153,6 @@
 		3*time.Second,
 		func() (bool, error) {
 			if err := os.RemoveAll(projectLogsDir); err != nil {
-<<<<<<< HEAD
 
 				// https://stackoverflow.com/a/76921585
 				if errors.Is(err, syscall.EBUSY) {
@@ -1174,21 +1166,6 @@
 				return true, errors.Wrapf(err, "Failed to delete project logs directory for project %s", project)
 			}
 
-=======
-
-				// https://stackoverflow.com/a/76921585
-				if errors.Is(err, syscall.EBUSY) {
-
-					// try to unmount the directory
-					if err := syscall.Unmount(projectLogsDir, 0); err != nil {
-						return true, errors.Wrapf(err, "Failed to unmount project logs directory for project %s", project)
-					}
-				}
-
-				return true, errors.Wrapf(err, "Failed to delete project logs directory for project %s", project)
-			}
-
->>>>>>> 347fe0e0
 			// all good, stop retrying
 			return false, nil
 		}); err != nil {
