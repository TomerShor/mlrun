--- conflicted
+++ resolved
@@ -200,16 +200,10 @@
 	pod, err := suite.kubeClientSet.CoreV1().Pods(suite.namespace).Create(suite.ctx, &fakePod, metav1.CreateOptions{})
 	suite.Require().NoError(err, "Failed to create pod")
 
+	ctx, cancel := context.WithCancel(suite.ctx)
 	startedChan := make(chan bool)
 
 	// stream pod logs
-<<<<<<< HEAD
-	go suite.logCollectorServer.startLogStreaming(context.WithoutCancel(suite.ctx),
-		runId,
-		pod.Name,
-		suite.projectName,
-		startedChan)
-=======
 	go suite.logCollectorServer.startLogStreaming(ctx,
 		runId,
 		pod.Name,
@@ -217,7 +211,6 @@
 		0,
 		startedChan,
 		cancel)
->>>>>>> 347fe0e0
 
 	// wait for log streaming to start
 	started := <-startedChan
