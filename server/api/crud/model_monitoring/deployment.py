--- conflicted
+++ resolved
@@ -125,11 +125,13 @@
             stream_image=image, force_build=force_build
         )
         if deploy_histogram_data_drift_app:
-<<<<<<< HEAD
             self.deploy_histogram_data_drift_app(image=image, force_build=force_build)
             extra_functions.append(
                 mm_constants.HistogramDataDriftApplicationConstants.NAME
             )
+
+        # Create tsdb tables that will be used for storing the model monitoring data
+        self._create_tsdb_tables()
 
         # Update the image manifest cache in a background task, so the invoking client will not wait for it
         server.api.utils.background_tasks.ProjectBackgroundTasksHandler().create_background_task(
@@ -143,11 +145,7 @@
             image,
             extra_functions,
         )
-=======
-            self.deploy_histogram_data_drift_app(image=image)
-        # Create tsdb tables that will be used for storing the model monitoring data
-        self._create_tsdb_tables()
->>>>>>> 93456582
+
 
     def deploy_model_monitoring_stream_processing(
         self,
@@ -695,14 +693,22 @@
         logger.info(f"Deploying {function_name} function", project=self.project)
         return False
 
-    def _create_tsdb_application_tables(self) -> None:
-        """
-        Each project writer service writes the application results into a single TSDB
-        table and therefore the target table is created during the writer deployment
-        """
-        mlrun.model_monitoring.get_tsdb_connector(
-            project=self.project,
-        ).create_tsdb_application_tables()
+    def _create_tsdb_tables(self):
+        """Create the TSDB tables using the TSDB connector. At the moment we support 3 types of tables:
+        - app_results: a detailed result that includes status, kind, extra data, etc.
+        - metrics: a basic key value that represents a numeric metric.
+        - predictions: latency of each prediction."""
+
+        tsdb_connector: mlrun.model_monitoring.db.TSDBConnector = (
+            mlrun.model_monitoring.get_tsdb_connector(
+                project=self.project,
+                secret_provider=server.api.crud.secrets.get_project_secret_provider(
+                    project=self.project
+                ),
+            )
+        )
+
+        tsdb_connector.create_tables()
 
     def _read_image_manifest(self):
         """Read the image manifest file that contains the information about the deployed model monitoring
@@ -769,7 +775,6 @@
                     )
                 )
 
-<<<<<<< HEAD
                 if state != "ready":
                     raise Exception(f"Function {function_name} is not ready yet")
 
@@ -840,24 +845,6 @@
         function.set_config("spec.build.functionSourceCode", "")
         function.set_config("spec.build.path", "")
         function.set_config("spec.build.image", "")
-=======
-    def _create_tsdb_tables(self):
-        """Create the TSDB tables using the TSDB connector. At the moment we support 3 types of tables:
-        - app_results: a detailed result that includes status, kind, extra data, etc.
-        - metrics: a basic key value that represents a numeric metric.
-        - predictions: latency of each prediction."""
-
-        tsdb_connector: mlrun.model_monitoring.db.TSDBConnector = (
-            mlrun.model_monitoring.get_tsdb_connector(
-                project=self.project,
-                secret_provider=server.api.crud.secrets.get_project_secret_provider(
-                    project=self.project
-                ),
-            )
-        )
-
-        tsdb_connector.create_tables()
->>>>>>> 93456582
 
 
 def get_endpoint_features(
