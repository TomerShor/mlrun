# Copyright 2023 Iguazio
#
# Licensed under the Apache License, Version 2.0 (the "License");
# you may not use this file except in compliance with the License.
# You may obtain a copy of the License at
#
#   http://www.apache.org/licenses/LICENSE-2.0
#
# Unless required by applicable law or agreed to in writing, software
# distributed under the License is distributed on an "AS IS" BASIS,
# WITHOUT WARRANTIES OR CONDITIONS OF ANY KIND, either express or implied.
# See the License for the specific language governing permissions and
# limitations under the License.
#
import abc
import typing
from datetime import datetime

import pandas as pd

import mlrun
from mlrun.datastore.targets import CSVTarget, ParquetTarget
from mlrun.feature_store.feature_set import FeatureSet
<<<<<<< HEAD
from mlrun.feature_store.feature_vector import Feature, JoinGraph
=======
from mlrun.feature_store.feature_vector import JoinGraph
>>>>>>> 347fe0e0

from ...utils import logger, str_to_timestamp
from ..feature_vector import OfflineVectorResponse


class BaseMerger(abc.ABC):
    """abstract feature merger class"""

    # In order to be an online merger, the merger should implement `init_online_vector_service` function.
    support_online = False

    # In order to be an offline merger, the merger should implement
    # `_order_by`, `_filter`, `_drop_columns_from_result`, `_rename_columns_and_select`, `_get_engine_df` functions.
    support_offline = False
    engine = None

    def __init__(self, vector, **engine_args):
        self._relation = dict()
        self._join_type = "inner"
        self._default_join_type = "default_join"
        self.vector = vector

        self._result_df = None
        self._drop_columns = []
        self._index_columns = []
        self._drop_indexes = True
        self._target = None
        self._alias = dict()
        self._origin_alias = dict()
        self._entity_rows_node_name = "__mlrun__$entity_rows$"

    def _append_drop_column(self, key):
        if key and key not in self._drop_columns:
            self._drop_columns.append(key)

    def _append_index(self, key):
        if key:
            if key not in self._index_columns:
                self._index_columns.append(key)
            if self._drop_indexes:
                self._append_drop_column(key)

    def _update_alias(self, key: str = None, val: str = None, dictionary: dict = None):
        if dictionary is not None:
            # adding dictionary to alias
            self._alias.update(dictionary)
        elif val in self._alias.values():
            # changing alias key
            old_key = [key for key, v in self._alias.items() if v == val][0]
            self._alias[key] = self._alias.pop(old_key)
        else:
            self._alias[key] = val

    def start(
        self,
        entity_rows=None,
        entity_timestamp_column=None,
        target=None,
        drop_columns=None,
        start_time=None,
        end_time=None,
        timestamp_for_filtering=None,
        with_indexes=None,
        update_stats=None,
        query=None,
        order_by=None,
    ):
        self._target = target

        # calculate the index columns and columns we need to drop
        self._drop_columns = drop_columns or self._drop_columns
        if self.vector.spec.with_indexes or with_indexes:
            self._drop_indexes = False

        # retrieve the feature set objects/fields needed for the vector
        feature_set_objects, feature_set_fields = self.vector.parse_features(
            update_stats=update_stats
        )
        if len(feature_set_fields) == 0:
            raise mlrun.errors.MLRunInvalidArgumentError(
                "No features in vector. Make sure to infer the schema on all the feature sets first"
            )

        if update_stats:
            # update the feature vector objects with refreshed stats
            self.vector.save()

        if self._drop_indexes and entity_timestamp_column:
            self._append_drop_column(entity_timestamp_column)

        for feature_set in feature_set_objects.values():
            if self._drop_indexes:
                self._append_drop_column(feature_set.spec.timestamp_key)
            for key in feature_set.spec.entities.keys():
                self._append_index(key)

        start_time = str_to_timestamp(start_time)
        end_time = str_to_timestamp(end_time)
        if start_time and not end_time:
            # if end_time is not specified set it to now()
            end_time = pd.Timestamp.now()

        return self._generate_offline_vector(
            entity_rows,
            entity_timestamp_column,
            feature_set_objects=feature_set_objects,
            feature_set_fields=feature_set_fields,
            start_time=start_time,
            end_time=end_time,
            timestamp_for_filtering=timestamp_for_filtering,
            query=query,
            order_by=order_by,
        )

    def _write_to_offline_target(self, timestamp_key=None):
<<<<<<< HEAD
=======
        save_vector = False
        if not self._drop_indexes and timestamp_key not in self._drop_columns:
            self.vector.status.timestamp_key = timestamp_key
            save_vector = True
>>>>>>> 347fe0e0
        if self._target:
            is_persistent_vector = self.vector.metadata.name is not None
            if not self._target.path and not is_persistent_vector:
                raise mlrun.errors.MLRunInvalidArgumentError(
                    "target path was not specified"
                )
            self._target.set_resource(self.vector)
            size = self._target.write_dataframe(
<<<<<<< HEAD
                self._result_df,
                timestamp_key=timestamp_key
                if not self._drop_indexes and timestamp_key not in self._drop_columns
                else None,
=======
                self._result_df, timestamp_key=self.vector.status.timestamp_key
>>>>>>> 347fe0e0
            )
            if is_persistent_vector:
                target_status = self._target.update_resource_status("ready", size=size)
                logger.info(f"wrote target: {target_status}")
            save_vector = True
        if save_vector:
            self.vector.save()

    def _set_indexes(self, df):
        if self._index_columns and not self._drop_indexes:
            if df.index is None or df.index.name is None:
                index_columns_missing = []
                for index in self._index_columns:
                    if index not in df.columns:
                        index_columns_missing.append(index)
                if not index_columns_missing:
                    df.set_index(self._index_columns, inplace=True)
                else:
                    logger.warn(
                        f"Can't set index, not all index columns found: {index_columns_missing}. "
                        f"It is possible that column was already indexed."
                    )
        else:
            df.reset_index(drop=True, inplace=True)

    def _generate_offline_vector(
        self,
        entity_rows,
        entity_timestamp_column,
        feature_set_objects,
        feature_set_fields,
        start_time=None,
        end_time=None,
        timestamp_for_filtering=None,
        query=None,
        order_by=None,
    ):
        self._create_engine_env()

        feature_sets = []
        dfs = []
        keys = (
            []
        )  # the struct of key is [[[],[]], ..] So that each record indicates which way the corresponding
        # featureset is connected to the previous one, and within each record the left keys are indicated in index 0
        # and the right keys in index 1, this keys will be the keys that will be used in this join
        join_types = []

        if entity_rows is not None:
            if entity_rows.index.names[0]:
                entity_rows = entity_rows.reset_index()
            entity_rows_keys = list(entity_rows.columns)
        else:
            entity_rows_keys = None
        join_graph = self._get_graph(
            feature_set_objects, feature_set_fields, entity_rows_keys
        )
        if entity_rows_keys:
            entity_rows = self._convert_entity_rows_to_engine_df(entity_rows)
            dfs.append(entity_rows)
            keys.append([[], []])
            feature_sets.append(None)
            join_types.append(None)

        filtered = False
        for step in join_graph.steps:
            name = step.right_feature_set_name
            feature_set = feature_set_objects[name]
            saved_columns_for_relation = list(
                self.vector.get_feature_set_relations(feature_set).keys()
            )
            feature_sets.append(feature_set)
            columns = feature_set_fields[name]
            self._origin_alias.update({name: alias for name, alias in columns})
            column_names = [name for name, _ in columns]

            for column in saved_columns_for_relation:
                if column not in column_names:
                    column_names.append(column)
                    if column not in self._index_columns:
                        self._append_drop_column(column)

            if isinstance(timestamp_for_filtering, dict):
                time_column = timestamp_for_filtering.get(
                    name, feature_set.spec.timestamp_key
                )
            elif isinstance(timestamp_for_filtering, str):
                time_column = timestamp_for_filtering
            else:
                time_column = feature_set.spec.timestamp_key

            if time_column != feature_set.spec.timestamp_key and time_column not in [
                feature.name for feature in feature_set.spec.features
            ]:
                raise mlrun.errors.MLRunInvalidArgumentError(
                    f"Feature set `{name}` "
                    f"does not have a column named `{time_column}` to filter on."
                )

            if self._drop_indexes:
                self._append_drop_column(time_column)
            if (start_time or end_time) and time_column:
                filtered = True

            df = self._get_engine_df(
                feature_set,
                name,
                column_names,
                start_time if time_column else None,
                end_time if time_column else None,
                time_column,
            )

            fs_entities_and_timestamp = list(feature_set.spec.entities.keys())
            column_names += fs_entities_and_timestamp
            saved_columns_for_relation += fs_entities_and_timestamp
            if feature_set.spec.timestamp_key:
                column_names.append(feature_set.spec.timestamp_key)
                saved_columns_for_relation.append(feature_set.spec.timestamp_key)
                fs_entities_and_timestamp.append(feature_set.spec.timestamp_key)

            # rename columns to be unique for each feature set and select if needed
            rename_col_dict = {
                column: f"{column}_{name}"
                for column in column_names
                if column not in saved_columns_for_relation
            }
            df_temp = self._rename_columns_and_select(
                df,
                rename_col_dict,
                columns=list(set(column_names + fs_entities_and_timestamp)),
            )

            if df_temp is not None:
                df = df_temp
                del df_temp

            dfs.append(df)
            del df

            keys.append([step.left_keys, step.right_keys])
            join_types.append([step.join_type, step.asof_join])

            # update alias according to the unique column name
            new_columns = []
            if not self._drop_indexes:
                new_columns.extend([(ind, ind) for ind in fs_entities_and_timestamp])
            for column, alias in columns:
                if column in rename_col_dict:
                    new_columns.append((rename_col_dict[column], alias or column))
                else:
                    new_columns.append((column, alias))
            self._update_alias(dictionary={name: alias for name, alias in new_columns})

        # None of the feature sets was filtered as required
        if not filtered and (start_time or end_time):
            raise mlrun.errors.MLRunRuntimeError(
                "start_time and end_time can only be provided in conjunction with "
                "a timestamp column, or when the at least one feature_set has a timestamp key"
            )
        # join the feature data frames
        result_timestamp = self.merge(
            entity_timestamp_column=entity_timestamp_column,
            featuresets=feature_sets,
            featureset_dfs=dfs,
            keys=keys,
            join_types=join_types,
        )

        all_columns = None
        if not self._drop_indexes and result_timestamp:
            if result_timestamp not in self._alias.values():
                self._update_alias(key=result_timestamp, val=result_timestamp)
            all_columns = list(self._alias.keys())

        df_temp = self._rename_columns_and_select(
            self._result_df, self._alias, columns=all_columns
        )
        if df_temp is not None:
            self._result_df = df_temp
            del df_temp

        df_temp = self._drop_columns_from_result()
        if df_temp is not None:
            self._result_df = df_temp
            del df_temp

        if self.vector.status.label_column:
            self._result_df = self._result_df.dropna(
                subset=[self.vector.status.label_column]
            )
        # filter joined data frame by the query param
        if query:
            self._filter(query)

        if order_by:
            if isinstance(order_by, str):
                order_by = [order_by]
            order_by_active = [
                order_col
                if order_col in self._result_df.columns
                else self._origin_alias.get(order_col, None)
                for order_col in order_by
            ]
            if None in order_by_active:
                raise mlrun.errors.MLRunInvalidArgumentError(
                    f"Result dataframe contains {self._result_df.columns} "
                    f"columns and can't order by {order_by}"
                )
            self._order_by(order_by_active)

        self._write_to_offline_target(timestamp_key=result_timestamp)
        return OfflineVectorResponse(self)

    def init_online_vector_service(
        self, entity_keys, fixed_window_type, update_stats=False
    ):
        """
        initialize the `OnlineVectorService`

        :param entity_keys:         list of the feature_vector indexes.
        :param fixed_window_type:   determines how to query the fixed window values which were previously
                                    inserted by ingest
        :param update_stats:        update features statistics from the requested feature sets on the vector.
                                    Default: False.

        :return:                    `OnlineVectorService`
        """
        raise NotImplementedError

    def _unpersist_df(self, df):
        pass

    def merge(
        self,
        entity_timestamp_column: str,
        featuresets: list,
        featureset_dfs: list,
        keys: list = None,
        join_types: list = None,
    ):
        """join the entities and feature set features into a result dataframe"""

        merged_df = featureset_dfs.pop(0)
        featureset = featuresets.pop(0)
        keys.pop(0)
        join_types.pop(0)

        if not entity_timestamp_column and featureset:
            entity_timestamp_column = featureset.spec.timestamp_key

        for featureset, featureset_df, lr_key, join_type in zip(
            featuresets, featureset_dfs, keys, join_types
        ):
            join_type, as_of = join_type
            if (
                featureset.spec.timestamp_key
                and entity_timestamp_column
                and join_type == self._default_join_type
            ):
                merge_func = self._asof_join
            elif join_type == self._default_join_type:
                merge_func = self._join
            elif join_type != self._default_join_type and not as_of:
                self._join_type = join_type
                merge_func = self._join
            else:
                self._join_type = join_type
                merge_func = self._asof_join

            merged_df = merge_func(
                merged_df,
                entity_timestamp_column,
                featureset.metadata.name,
                featureset.spec.timestamp_key,
                featureset_df,
                lr_key[0],
                lr_key[1],
            )
            entity_timestamp_column = (
                entity_timestamp_column or featureset.spec.timestamp_key
            )

            # unpersist as required by the implementation (e.g. spark) and delete references
            # to dataframe to allow for GC to free up the memory (local, dask)
            self._unpersist_df(featureset_df)
            del featureset_df

        self._result_df = merged_df
        return entity_timestamp_column

    def _asof_join(
        self,
        entity_df,
        entity_timestamp_column: str,
        featureset_name: str,
        featureset_timstamp: str,
        featureset_df,
        left_keys: list,
        right_keys: list,
    ):
        raise NotImplementedError("_asof_join() operation not implemented in class")

    def _join(
        self,
        entity_df,
        entity_timestamp_column: str,
        featureset_name: str,
        featureset_timestamp: str,
        featureset_df,
        left_keys: list,
        right_keys: list,
    ):
        raise NotImplementedError("_join() operation not implemented in class")

    def get_status(self):
        """return the status of the merge operation (in case its asynchrounious)"""
        if self._result_df is None:
            raise RuntimeError("unexpected status, no result df")
        return "completed"

    def get_df(self, to_pandas=True):
        """return the result as a dataframe (pandas by default)"""
        self._set_indexes(self._result_df)
        return self._result_df

    def to_parquet(self, target_path, **kw):
        """return results as parquet file"""
        size = ParquetTarget(path=target_path).write_dataframe(self._result_df, **kw)
        return size

    def to_csv(self, target_path, **kw):
        """return results as csv file"""
        size = CSVTarget(path=target_path).write_dataframe(self._result_df, **kw)
        return size

    def _get_graph(
        self, feature_set_objects, feature_set_fields, entity_rows_keys=None
    ):
        join_graph = self.vector.spec.join_graph
        if not join_graph:
            fs_link_list = self._create_linked_relation_list(
                feature_set_objects, feature_set_fields, entity_rows_keys
            )
            join_graph = None
            for i, node in enumerate(fs_link_list):
                if node.name != self._entity_rows_node_name and join_graph is None:
                    join_graph = JoinGraph(first_feature_set=node.name)
                elif node.name == self._entity_rows_node_name:
                    continue
                else:
                    join_graph.inner(other_operand=node.name)

                last_step = join_graph.steps[-1]
                last_step.join_type = self._default_join_type
                last_step.left_keys = node.left_keys
                last_step.right_keys = node.right_keys
        else:
            join_graph._init_all_join_keys(feature_set_objects, self.vector)
        return join_graph

    class _Node:
        def __init__(
            self,
            name: str,
            order: int,
            left_keys: typing.List[str] = None,
            right_keys: typing.List[str] = None,
        ):
            self.name = name
            self.left_keys = left_keys if left_keys is not None else []
            self.right_keys = right_keys if right_keys is not None else []
            # order of this feature_set in the original list
            self.order = order
            self.next = None

        def __repr__(self):
            return self.name

        def __eq__(self, other):
            return self.name == other.name

        def __copy__(self):
            return BaseMerger._Node(
                self.name, self.order, self.left_keys, self.right_keys
            )

    class _LinkedList:
        def __init__(self, head=None):
            self.head = head
            self.len = 1 if head is not None else 0

        def __repr__(self):
            node = self.head
            nodes = []
            while node is not None:
                nodes.append(node.name)
                node = node.next
            nodes.append("None")
            return " -> ".join(nodes)

        def __iter__(self):
            node = self.head
            while node is not None:
                yield node
                node = node.next

        def __copy__(self):
            ll = BaseMerger._LinkedList()
            prev_node = None
            for node in self:
                new_node = node.__copy__()
                if ll.head is None:
                    ll.head = new_node
                else:
                    prev_node.next = new_node
                prev_node = new_node
            ll.len = self.len
            return ll

        def add_first(self, node):
            node.next = self.head
            self.head = node
            self.len += 1

        def add_last(self, node):
            if self.head is None:
                self.head = node
                return
            for current_node in self:
                pass
            current_node.next = node
            while node:
                self.len += 1
                node = node.next

        def add_after(self, target_node, new_node):
            new_node.next = target_node.next
            target_node.next = new_node
            self.len += 1

        def find_node(self, target_node_name: str):
            if self.head is None:
                return None

            for node in self:
                if node.name == target_node_name:
                    return node

        def concat(self, other):
            other_iter = iter(other)
            other_head = next(other_iter)
            node = self.find_node(other_head.name)
            if node is None:
                return
            for other_node in other_iter:
                if self.find_node(other_node.name) is None:
                    while node is not None and other_node.order > node.order:
                        node = node.next
                    if node:
                        self.add_after(node, other_node)
                    else:
                        self.add_last(other_node)
                    node = other_node

    def _create_linked_relation_list(
        self, feature_set_objects, feature_set_fields, entity_rows_keys=None
    ):
        feature_set_names = list(feature_set_fields.keys())
        if len(feature_set_names) == 1 and not entity_rows_keys:
            return BaseMerger._LinkedList(
                head=BaseMerger._Node(
                    name=feature_set_names[0],
                    order=0,
                )
            )
        relation_linked_lists = []
        feature_set_entity_list_dict = {
            name: feature_set_objects[name].spec.entities for name in feature_set_names
        }
        relation_val_list = {
            name: list(
                self.vector.get_feature_set_relations(
                    feature_set_objects[name]
                ).values()
            )
            for name in feature_set_names
        }
        relation_key_list = {
            name: list(
                self.vector.get_feature_set_relations(feature_set_objects[name]).keys()
            )
            for name in feature_set_names
        }

        def _create_relation(name: str, order):
            relations = BaseMerger._LinkedList()
            main_node = BaseMerger._Node(
                name,
                order=order,
            )
            relations.add_first(main_node)
            return relations

        def _build_relation(
            fs_name_in: str, name_in_order, linked_list_relation, head_order
        ):
            name_head = linked_list_relation.head.name
            feature_set_in_entity_list = feature_set_entity_list_dict[fs_name_in]
            feature_set_in_entity_list_names = list(feature_set_in_entity_list.keys())
            entity_relation_list = relation_val_list[name_head]
            col_relation_list = relation_key_list[name_head]
            curr_col_relation_list = list(
                map(
                    lambda ent: (
                        col_relation_list[entity_relation_list.index(ent)]
                        if ent in entity_relation_list
                        else False
                    ),
                    feature_set_in_entity_list,
                )
            )

            if all(
                curr_col_relation_list
            ):  # checking if feature_set have relation with feature_set_in
                # add to the link list feature set according to the defined relation
                linked_list_relation.add_last(
                    BaseMerger._Node(
                        fs_name_in,
                        left_keys=curr_col_relation_list,
                        right_keys=feature_set_in_entity_list_names,
                        order=name_in_order,
                    )
                )
            elif name_in_order > head_order and sorted(
                feature_set_in_entity_list_names
            ) == sorted(feature_set_entity_list_dict[name_head].keys()):
                # add to the link list feature set according to indexes match
                keys = feature_set_in_entity_list_names
                linked_list_relation.add_last(
                    BaseMerger._Node(
                        fs_name_in,
                        left_keys=keys,
                        right_keys=keys,
                        order=name_in_order,
                    )
                )
            return linked_list_relation

        def _build_entity_rows_relation(entity_rows_relation, fs_name, fs_order):
            feature_set_entity_list = feature_set_entity_list_dict[fs_name]
            feature_set_entity_list_names = list(feature_set_entity_list.keys())

            if all([ent in entity_rows_keys for ent in feature_set_entity_list_names]):
                # add to the link list feature set according to indexes match,
                # only if all entities in the feature set exist in the entity rows
                keys = feature_set_entity_list_names
                entity_rows_relation.add_last(
                    BaseMerger._Node(
                        fs_name,
                        left_keys=keys,
                        right_keys=keys,
                        order=fs_order,
                    )
                )

        if entity_rows_keys is not None:
            entity_rows_linked_relation = _create_relation(
                self._entity_rows_node_name, -1
            )
            relation_linked_lists.append(entity_rows_linked_relation)
            linked_list_len_goal = len(feature_set_objects) + 1
        else:
            entity_rows_linked_relation = None
            linked_list_len_goal = len(feature_set_objects)

        for i, name in enumerate(feature_set_names):
            linked_relation = _create_relation(name, i)
            if entity_rows_linked_relation is not None:
                _build_entity_rows_relation(entity_rows_linked_relation, name, i)
            for j, name_in in enumerate(feature_set_names):
                if name != name_in:
                    linked_relation = _build_relation(name_in, j, linked_relation, i)
            relation_linked_lists.append(linked_relation)

        # concat all the link lists to one, for the merging process
        for i in range(len(relation_linked_lists)):
            return_relation = relation_linked_lists[i].__copy__()
            for relation_list in relation_linked_lists:
                return_relation.concat(relation_list)
            if return_relation.len == linked_list_len_goal:
                return return_relation

        raise mlrun.errors.MLRunRuntimeError("Failed to merge")

    def get_default_image(cls, kind):
        return mlrun.mlconf.feature_store.default_job_image

    def _reset_index(self, _result_df):
        raise NotImplementedError

    def _create_engine_env(self):
        """
        initialize engine env if needed
        """
        raise NotImplementedError

    def _get_engine_df(
        self,
        feature_set: FeatureSet,
        feature_set_name: typing.List[str],
        column_names: typing.List[str] = None,
        start_time: typing.Union[str, datetime] = None,
        end_time: typing.Union[str, datetime] = None,
        time_column: typing.Optional[str] = None,
    ):
        """
        Return the feature_set data frame according to the args

        :param feature_set:             current feature_set to extract from the data frame
        :param feature_set_name:        the name of the current feature_set
        :param column_names:            list of columns to select (if not all)
        :param start_time:              filter by start time
        :param end_time:                filter by end time
        :param time_column:             specify the time column name to filter on

        :return: Data frame of the current engine
        """
        raise NotImplementedError

    def _rename_columns_and_select(
        self,
        df,
        rename_col_dict: typing.Dict[str, str],
        columns: typing.List[str] = None,
    ):
        """
        rename the columns of the df according to rename_col_dict, and select only `columns` if it is not none

        :param df:              the data frame to change
        :param rename_col_dict: the renaming dictionary - {<current_column_name>: <new_column_name>, ...}
        :param columns:         list of columns to select (if not all)

        :return: the data frame after the transformation or None if the transformation were preformed inplace
        """
        raise NotImplementedError

    def _drop_columns_from_result(self):
        """
        drop `self._drop_columns` from `self._result_df`
        """
        raise NotImplementedError

    def _filter(self, query: str):
        """
        filter `self._result_df` by `query`

        :param query: The query string used to filter rows
        """
        raise NotImplementedError

    def _order_by(self, order_by_active: typing.List[str]):
        """
        Order by `order_by_active` along all axis.

        :param order_by_active: list of names to sort by.
        """
        raise NotImplementedError

    def _convert_entity_rows_to_engine_df(self, entity_rows):
        raise NotImplementedError<|MERGE_RESOLUTION|>--- conflicted
+++ resolved
@@ -21,11 +21,7 @@
 import mlrun
 from mlrun.datastore.targets import CSVTarget, ParquetTarget
 from mlrun.feature_store.feature_set import FeatureSet
-<<<<<<< HEAD
-from mlrun.feature_store.feature_vector import Feature, JoinGraph
-=======
 from mlrun.feature_store.feature_vector import JoinGraph
->>>>>>> 347fe0e0
 
 from ...utils import logger, str_to_timestamp
 from ..feature_vector import OfflineVectorResponse
@@ -141,13 +137,10 @@
         )
 
     def _write_to_offline_target(self, timestamp_key=None):
-<<<<<<< HEAD
-=======
         save_vector = False
         if not self._drop_indexes and timestamp_key not in self._drop_columns:
             self.vector.status.timestamp_key = timestamp_key
             save_vector = True
->>>>>>> 347fe0e0
         if self._target:
             is_persistent_vector = self.vector.metadata.name is not None
             if not self._target.path and not is_persistent_vector:
@@ -156,14 +149,7 @@
                 )
             self._target.set_resource(self.vector)
             size = self._target.write_dataframe(
-<<<<<<< HEAD
-                self._result_df,
-                timestamp_key=timestamp_key
-                if not self._drop_indexes and timestamp_key not in self._drop_columns
-                else None,
-=======
                 self._result_df, timestamp_key=self.vector.status.timestamp_key
->>>>>>> 347fe0e0
             )
             if is_persistent_vector:
                 target_status = self._target.update_resource_status("ready", size=size)
