--- conflicted
+++ resolved
@@ -99,11 +99,7 @@
         Only "YPackager" is collected since it is declared in the module, but not "XPackager", which is only imported.
 
         :param packagers:        List of packagers to add.
-<<<<<<< HEAD
-        :param default_priority: The default priority to set for the packagers with not set priority (equals to ...).
-=======
         :param default_priority: The default priority for the packagers that don't have a set priority (equals to ...).
->>>>>>> 2e63e4b0
 
         :raise MLRunPackageCollectingError: In case the packager could not be collected.
         """
