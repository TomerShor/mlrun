--- conflicted
+++ resolved
@@ -245,10 +245,7 @@
     project_object=None,
     overwrite_build_params: bool = False,
     extra_args: str = None,
-<<<<<<< HEAD
-=======
     force_build: bool = False,
->>>>>>> 2e63e4b0
 ) -> Union[BuildStatus, kfp.dsl.ContainerOp]:
     """deploy ML function, build container with its dependencies
 
@@ -271,10 +268,7 @@
         * True: The existing params are replaced by the new ones
     :param extra_args:  A string containing additional builder arguments in the format of command-line options,
         e.g. extra_args="--skip-tls-verify --build-arg A=val"
-<<<<<<< HEAD
-=======
     :param force_build: Force building the image, even when no changes were made
->>>>>>> 2e63e4b0
     """
     engine, function = _get_engine_and_function(function, project_object)
     if function.kind in mlrun.runtimes.RuntimeKinds.nuclio_runtimes():
