--- conflicted
+++ resolved
@@ -463,16 +463,13 @@
     "debug": {
         "expose_internal_api_endpoints": False,
     },
-<<<<<<< HEAD
+    "default_workflow_runner_name": "workflow-runner-{}",
     "sidecar": {
         "log_collector": {
             "address": "",
             "enabled": False,
         },
     },
-=======
-    "default_workflow_runner_name": "workflow-runner-{}",
->>>>>>> 005031f5
 }
 
 _is_running_as_api = None
