# Copyright 2023 Iguazio
#
# Licensed under the Apache License, Version 2.0 (the "License");
# you may not use this file except in compliance with the License.
# You may obtain a copy of the License at
#
#   http://www.apache.org/licenses/LICENSE-2.0
#
# Unless required by applicable law or agreed to in writing, software
# distributed under the License is distributed on an "AS IS" BASIS,
# WITHOUT WARRANTIES OR CONDITIONS OF ANY KIND, either express or implied.
# See the License for the specific language governing permissions and
# limitations under the License.
from deprecated import deprecated

<<<<<<< HEAD
from deprecated import deprecated
from kubernetes import client

import mlrun.runtimes.pod
from mlrun.config import config as mlconf
from mlrun.execution import MLClientCtx
from mlrun.model import RunObject
=======
>>>>>>> 2e63e4b0
from mlrun.runtimes.constants import MPIJobCRDVersions
from mlrun.runtimes.mpijob.abstract import AbstractMPIJobRuntime


# TODO: Remove in 1.7.0
@deprecated(
    version="1.5.0",
    reason="v1alpha1 mpi will be removed in 1.7.0, use v1 instead",
    category=FutureWarning,
)
class MpiRuntimeV1Alpha1(AbstractMPIJobRuntime):
<<<<<<< HEAD
    _mpijob_template = {
        "apiVersion": "kubeflow.org/v1alpha1",
        "kind": "MPIJob",
        "metadata": {"name": "", "namespace": "default-tenant"},
        "spec": {
            "replicas": 1,
            "template": {
                "metadata": {},
                "spec": {
                    "containers": [
                        {
                            "image": "mlrun/mlrun",
                            "name": "base",
                            "command": [],
                            "env": [],
                            "volumeMounts": [],
                            "securityContext": {"capabilities": {"add": ["IPC_LOCK"]}},
                            "resources": {"limits": {}},
                        }
                    ],
                    "volumes": [],
                },
            },
        },
    }

    crd_group = "kubeflow.org"
    crd_version = MPIJobCRDVersions.v1alpha1
    crd_plural = "mpijobs"

    def _update_container(self, struct, key, value):
        struct["spec"]["template"]["spec"]["containers"][0][key] = value

    def _generate_mpi_job(
        self, runobj: RunObject, execution: MLClientCtx, meta: client.V1ObjectMeta
    ) -> typing.Dict:
        job = deepcopy(self._mpijob_template)

        pod_labels = deepcopy(meta.labels)
        pod_labels["mlrun/job"] = meta.name
        update_in(job, "metadata", meta.to_dict())
        update_in(job, "spec.template.metadata.labels", pod_labels)
        update_in(job, "spec.replicas", self.spec.replicas or 1)
        if self.spec.image:
            self._update_container(
                job,
                "image",
                self.full_image_path(
                    client_version=runobj.metadata.labels.get("mlrun/client_version"),
                    client_python_version=runobj.metadata.labels.get(
                        "mlrun/client_python_version"
                    ),
                ),
            )
        update_in(job, "spec.template.spec.volumes", self.spec.volumes)
        self._update_container(job, "volumeMounts", self.spec.volume_mounts)
        update_in(job, "spec.template.spec.nodeName", self.spec.node_name)
        update_in(job, "spec.template.spec.nodeSelector", self.spec.node_selector)
        update_in(
            job,
            "spec.template.spec.affinity",
            mlrun.runtimes.pod.get_sanitized_attribute(self.spec, "affinity"),
        )
        update_in(
            job,
            "spec.template.spec.tolerations",
            mlrun.runtimes.pod.get_sanitized_attribute(self.spec, "tolerations"),
        )
        update_in(
            job,
            "spec.template.spec.securityContext",
            mlrun.runtimes.pod.get_sanitized_attribute(self.spec, "security_context"),
        )
        if self.spec.priority_class_name and len(
            mlconf.get_valid_function_priority_class_names()
        ):
            update_in(
                job,
                "spec.template.spec.priorityClassName",
                self.spec.priority_class_name,
            )

        extra_env = self.generate_runtime_k8s_env(runobj)
        self._update_container(job, "env", extra_env + self.spec.env)
        if self.spec.image_pull_policy:
            self._update_container(job, "imagePullPolicy", self.spec.image_pull_policy)
        if self.spec.resources:
            self._update_container(job, "resources", self.spec.resources)
        if self.spec.workdir:
            self._update_container(job, "workingDir", self.spec.workdir)

        if self.spec.image_pull_secret:
            update_in(
                job,
                "spec.template.spec.imagePullSecrets",
                [{"name": self.spec.image_pull_secret}],
            )

        if self.spec.command:
            self._update_container(
                job, "command", ["mpirun", "python", self.spec.command] + self.spec.args
            )

        return job

    def _get_job_launcher_status(self, resp: typing.List) -> str:
        return get_in(resp, "status.launcherStatus")

    @staticmethod
    def _generate_pods_selector(name: str, launcher: bool) -> str:
        selector = "mlrun/class=mpijob"
        if name:
            selector += f",mpi_job_name={name}"
        if launcher:
            selector += ",mpi_role_type=launcher"

        return selector

    @staticmethod
    def _get_crd_info() -> typing.Tuple[str, str, str]:
        return (
            MpiRuntimeV1Alpha1.crd_group,
            MpiRuntimeV1Alpha1.crd_version,
            MpiRuntimeV1Alpha1.crd_plural,
        )
=======
    crd_group = "kubeflow.org"
    crd_version = MPIJobCRDVersions.v1alpha1
    crd_plural = "mpijobs"
>>>>>>> 2e63e4b0
<|MERGE_RESOLUTION|>--- conflicted
+++ resolved
@@ -13,16 +13,6 @@
 # limitations under the License.
 from deprecated import deprecated
 
-<<<<<<< HEAD
-from deprecated import deprecated
-from kubernetes import client
-
-import mlrun.runtimes.pod
-from mlrun.config import config as mlconf
-from mlrun.execution import MLClientCtx
-from mlrun.model import RunObject
-=======
->>>>>>> 2e63e4b0
 from mlrun.runtimes.constants import MPIJobCRDVersions
 from mlrun.runtimes.mpijob.abstract import AbstractMPIJobRuntime
 
@@ -34,134 +24,6 @@
     category=FutureWarning,
 )
 class MpiRuntimeV1Alpha1(AbstractMPIJobRuntime):
-<<<<<<< HEAD
-    _mpijob_template = {
-        "apiVersion": "kubeflow.org/v1alpha1",
-        "kind": "MPIJob",
-        "metadata": {"name": "", "namespace": "default-tenant"},
-        "spec": {
-            "replicas": 1,
-            "template": {
-                "metadata": {},
-                "spec": {
-                    "containers": [
-                        {
-                            "image": "mlrun/mlrun",
-                            "name": "base",
-                            "command": [],
-                            "env": [],
-                            "volumeMounts": [],
-                            "securityContext": {"capabilities": {"add": ["IPC_LOCK"]}},
-                            "resources": {"limits": {}},
-                        }
-                    ],
-                    "volumes": [],
-                },
-            },
-        },
-    }
-
     crd_group = "kubeflow.org"
     crd_version = MPIJobCRDVersions.v1alpha1
-    crd_plural = "mpijobs"
-
-    def _update_container(self, struct, key, value):
-        struct["spec"]["template"]["spec"]["containers"][0][key] = value
-
-    def _generate_mpi_job(
-        self, runobj: RunObject, execution: MLClientCtx, meta: client.V1ObjectMeta
-    ) -> typing.Dict:
-        job = deepcopy(self._mpijob_template)
-
-        pod_labels = deepcopy(meta.labels)
-        pod_labels["mlrun/job"] = meta.name
-        update_in(job, "metadata", meta.to_dict())
-        update_in(job, "spec.template.metadata.labels", pod_labels)
-        update_in(job, "spec.replicas", self.spec.replicas or 1)
-        if self.spec.image:
-            self._update_container(
-                job,
-                "image",
-                self.full_image_path(
-                    client_version=runobj.metadata.labels.get("mlrun/client_version"),
-                    client_python_version=runobj.metadata.labels.get(
-                        "mlrun/client_python_version"
-                    ),
-                ),
-            )
-        update_in(job, "spec.template.spec.volumes", self.spec.volumes)
-        self._update_container(job, "volumeMounts", self.spec.volume_mounts)
-        update_in(job, "spec.template.spec.nodeName", self.spec.node_name)
-        update_in(job, "spec.template.spec.nodeSelector", self.spec.node_selector)
-        update_in(
-            job,
-            "spec.template.spec.affinity",
-            mlrun.runtimes.pod.get_sanitized_attribute(self.spec, "affinity"),
-        )
-        update_in(
-            job,
-            "spec.template.spec.tolerations",
-            mlrun.runtimes.pod.get_sanitized_attribute(self.spec, "tolerations"),
-        )
-        update_in(
-            job,
-            "spec.template.spec.securityContext",
-            mlrun.runtimes.pod.get_sanitized_attribute(self.spec, "security_context"),
-        )
-        if self.spec.priority_class_name and len(
-            mlconf.get_valid_function_priority_class_names()
-        ):
-            update_in(
-                job,
-                "spec.template.spec.priorityClassName",
-                self.spec.priority_class_name,
-            )
-
-        extra_env = self.generate_runtime_k8s_env(runobj)
-        self._update_container(job, "env", extra_env + self.spec.env)
-        if self.spec.image_pull_policy:
-            self._update_container(job, "imagePullPolicy", self.spec.image_pull_policy)
-        if self.spec.resources:
-            self._update_container(job, "resources", self.spec.resources)
-        if self.spec.workdir:
-            self._update_container(job, "workingDir", self.spec.workdir)
-
-        if self.spec.image_pull_secret:
-            update_in(
-                job,
-                "spec.template.spec.imagePullSecrets",
-                [{"name": self.spec.image_pull_secret}],
-            )
-
-        if self.spec.command:
-            self._update_container(
-                job, "command", ["mpirun", "python", self.spec.command] + self.spec.args
-            )
-
-        return job
-
-    def _get_job_launcher_status(self, resp: typing.List) -> str:
-        return get_in(resp, "status.launcherStatus")
-
-    @staticmethod
-    def _generate_pods_selector(name: str, launcher: bool) -> str:
-        selector = "mlrun/class=mpijob"
-        if name:
-            selector += f",mpi_job_name={name}"
-        if launcher:
-            selector += ",mpi_role_type=launcher"
-
-        return selector
-
-    @staticmethod
-    def _get_crd_info() -> typing.Tuple[str, str, str]:
-        return (
-            MpiRuntimeV1Alpha1.crd_group,
-            MpiRuntimeV1Alpha1.crd_version,
-            MpiRuntimeV1Alpha1.crd_plural,
-        )
-=======
-    crd_group = "kubeflow.org"
-    crd_version = MPIJobCRDVersions.v1alpha1
-    crd_plural = "mpijobs"
->>>>>>> 2e63e4b0
+    crd_plural = "mpijobs"