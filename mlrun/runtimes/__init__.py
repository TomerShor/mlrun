--- conflicted
+++ resolved
@@ -132,11 +132,8 @@
             RuntimeKinds.mpijob,
             RuntimeKinds.databricks,
             RuntimeKinds.local,
-<<<<<<< HEAD
-=======
             RuntimeKinds.handler,
             "",
->>>>>>> 347fe0e0
         ]
 
     @staticmethod
