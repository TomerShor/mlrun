--- conflicted
+++ resolved
@@ -39,22 +39,6 @@
 class Spark3JobSpec(KubeResourceSpec):
     _jvm_memory_resource_notation = r"^[0-9]+[KkMmGg]$"
 
-<<<<<<< HEAD
-from ...utils import update_in, verify_and_update_in, verify_field_regex
-from ..utils import (
-    generate_resources,
-    get_gpu_from_resource_requirement,
-    verify_limits,
-    verify_requests,
-)
-from .abstract import AbstractSparkJobSpec, AbstractSparkRuntime
-
-
-class Spark3JobSpec(AbstractSparkJobSpec):
-    _jvm_memory_resource_notation = r"^[0-9]+[KkMmGg]$"
-
-=======
->>>>>>> 2e63e4b0
     # https://github.com/GoogleCloudPlatform/spark-on-k8s-operator/blob/55732a6a392cbe1d6546c7ec6823193ab055d2fa/pkg/apis/sparkoperator.k8s.io/v1beta2/types.go#L181
     _dict_fields = KubeResourceSpec._dict_fields + [
         "driver_resources",
@@ -352,7 +336,6 @@
                 f"function.spec.{resources_field_name}.requests.memory",
                 memory,
                 [self._jvm_memory_resource_notation],
-<<<<<<< HEAD
             )
 
     def enrich_resources_with_default_pod_resources(
@@ -436,123 +419,6 @@
                     resource_value,
                 )
 
-
-class Spark3Runtime(AbstractSparkRuntime):
-    def _enrich_job(self, job):
-        if self.spec.priority_class_name:
-            verify_and_update_in(
-                job,
-                "spec.batchSchedulerOptions.priorityClassName",
-                self.spec.priority_class_name,
-                str,
-=======
->>>>>>> 2e63e4b0
-            )
-
-    def enrich_resources_with_default_pod_resources(
-        self, resources_field_name: str, resources: dict
-    ):
-        if resources_field_name == "driver_resources":
-            role = "driver"
-        elif resources_field_name == "executor_resources":
-            role = "executor"
-        else:
-            return {}
-        resources_types = ["cpu", "memory"]
-        resource_requirements = ["requests", "limits"]
-        default_resources = mlrun.mlconf.default_spark_resources.to_dict()[role]
-
-        if resources:
-            for resource_requirement in resource_requirements:
-                for resource_type in resources_types:
-                    if (
-                        resources.setdefault(resource_requirement, {}).setdefault(
-                            resource_type
-                        )
-                        is None
-                    ):
-                        resources[resource_requirement][
-                            resource_type
-                        ] = default_resources[resource_requirement][resource_type]
-        else:
-            resources = default_resources
-
-        # Spark operator uses JVM notation for memory, so we must verify it separately
-        verify_requests(
-            resources_field_name,
-            cpu=resources["requests"]["cpu"],
-        )
-        self._verify_jvm_memory_string(
-            resources_field_name, resources["requests"]["memory"]
-        )
-        resources["requests"] = generate_resources(
-            mem=resources["requests"]["memory"], cpu=resources["requests"]["cpu"]
-        )
-        gpu_type, gpu_value = get_gpu_from_resource_requirement(resources["limits"])
-        verify_limits(
-            resources_field_name,
-            cpu=resources["limits"]["cpu"],
-            gpus=gpu_value,
-            gpu_type=gpu_type,
-        )
-        resources["limits"] = generate_resources(
-            cpu=resources["limits"]["cpu"],
-            gpus=gpu_value,
-            gpu_type=gpu_type,
-        )
-        if not resources["requests"] and not resources["limits"]:
-            return {}
-        return resources
-
-<<<<<<< HEAD
-        if self.spec.dynamic_allocation:
-            if "enabled" in self.spec.dynamic_allocation:
-                update_in(
-                    job,
-                    "spec.dynamicAllocation.enabled",
-                    self.spec.dynamic_allocation["enabled"],
-                )
-            if "initialExecutors" in self.spec.dynamic_allocation:
-                update_in(
-                    job,
-                    "spec.dynamicAllocation.initialExecutors",
-                    self.spec.dynamic_allocation["initialExecutors"],
-                )
-            if "minExecutors" in self.spec.dynamic_allocation:
-                update_in(
-                    job,
-                    "spec.dynamicAllocation.minExecutors",
-                    self.spec.dynamic_allocation["minExecutors"],
-                )
-            if "maxExecutors" in self.spec.dynamic_allocation:
-=======
-    def _verify_and_set_requests(
-        self,
-        resources_field_name,
-        mem: str = None,
-        cpu: str = None,
-        patch: bool = False,
-    ):
-        # Spark operator uses JVM notation for memory, so we must verify it separately
-        verify_requests(resources_field_name, cpu=cpu)
-        self._verify_jvm_memory_string(resources_field_name, mem)
-        resources = generate_resources(mem=mem, cpu=cpu)
-
-        if not patch:
-            update_in(
-                getattr(self, resources_field_name),
-                "requests",
-                resources,
-            )
-        else:
-            for resource, resource_value in resources.items():
->>>>>>> 2e63e4b0
-                update_in(
-                    getattr(self, resources_field_name),
-                    f"requests.{resource}",
-                    resource_value,
-                )
-
     @property
     def driver_resources(self) -> dict:
         return self._driver_resources
