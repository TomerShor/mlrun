--- conflicted
+++ resolved
@@ -675,11 +675,7 @@
 
         # Create writer monitoring serving graph
         graph = function.set_topology("flow")
-<<<<<<< HEAD
-        graph.to(ModelMonitoringWriter(name="king")).respond()  # writer
-=======
         graph.to(ModelMonitoringWriter(project=project)).respond()  # writer
->>>>>>> 347fe0e0
 
         # Set the project to the serving function
         function.metadata.project = project
