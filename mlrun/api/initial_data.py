--- conflicted
+++ resolved
@@ -129,7 +129,7 @@
 data_version_prior_to_table_addition = 1
 
 # NOTE: Bump this number when adding a new data migration
-latest_data_version = 4
+latest_data_version = 5
 
 
 def _resolve_needed_operations(
@@ -238,10 +238,8 @@
                 _perform_version_3_data_migrations(db, db_session)
             if current_data_version < 4:
                 _perform_version_4_data_migrations(db, db_session)
-<<<<<<< HEAD
-
-=======
->>>>>>> e46a4e53
+            if current_data_version < 5:
+                _perform_version_4_data_migrations(db, db_session)
             db.create_data_version(db_session, str(latest_data_version))
 
 
@@ -551,300 +549,6 @@
 def _perform_version_4_data_migrations(
     db: mlrun.api.db.sqldb.db.SQLDB, db_session: sqlalchemy.orm.Session
 ):
-    _migrate_artifacts_table_v2(db, db_session)
-
-
-def _migrate_artifacts_table_v2(
-    db: mlrun.api.db.sqldb.db.SQLDB, db_session: sqlalchemy.orm.Session
-):
-    """
-    Migrate the old artifacts table to the new artifacts_v2 table, including their respective tags and labels.
-    The migration is done in batches, to not overload the db. A state file is used to keep track of the migration
-    progress, and is updated after each batch, so that if the migration fails, it can be resumed from the last batch.
-    Delete the old artifacts table when done.
-    """
-    logger.info("Migrating artifacts to artifacts_v2 table")
-
-    # count the total number of artifacts to migrate
-    total_artifacts_count = db._query(
-        db_session, mlrun.api.db.sqldb.models.Artifact
-    ).count()
-    batch_size = config.artifacts.artifact_migration_batch_size
-
-    # get the id of the last migrated artifact and the list of all link artifacts ids from the state file
-    last_migrated_artifact_id, link_artifact_ids = _get_migration_state()
-
-    while True:
-        logger.debug(
-            "Migrating artifacts batch",
-            batch_size=batch_size,
-            total_artifacts_count=total_artifacts_count,
-        )
-        # migrate the next batch
-        last_migrated_artifact_id, batch_link_artifact_ids = _migrate_artifacts_batch(
-            db, db_session, last_migrated_artifact_id, batch_size
-        )
-        if batch_link_artifact_ids:
-            link_artifact_ids.update(batch_link_artifact_ids)
-
-        if last_migrated_artifact_id is None:
-            # we're done
-            break
-        _update_state_file(last_migrated_artifact_id, link_artifact_ids)
-
-    # find the best iteration artifacts the link artifacts point at ,
-    # and mark them as best iteration artifacts in the new artifacts_v2 table
-    _mark_best_iteration_artifacts(db, db_session, link_artifact_ids)
-
-    # delete the state file
-    _delete_state_file()
-
-    # drop the old artifacts table, including their labels and tags tables
-    db.delete_table_records(
-        db_session, mlrun.api.db.sqldb.models.Artifact.Label, raise_on_not_exists=False
-    )
-    db.delete_table_records(
-        db_session, mlrun.api.db.sqldb.models.Artifact.Tag, raise_on_not_exists=False
-    )
-    db.delete_table_records(
-        db_session, mlrun.api.db.sqldb.models.Artifact, raise_on_not_exists=False
-    )
-
-
-def _migrate_artifacts_batch(
-    db: mlrun.api.db.sqldb.db.SQLDB,
-    db_session: sqlalchemy.orm.Session,
-    last_migrated_artifact_id: int,
-    batch_size: int,
-):
-    new_artifacts = []
-    artifacts_tags_to_migrate = []
-    artifacts_labels_to_migrate = []
-    link_artifact_ids = []
-
-    # get artifacts from the db, sorted by id
-    query = db._query(db_session, mlrun.api.db.sqldb.models.Artifact)
-    if last_migrated_artifact_id > 0:
-        # skip the artifacts that were already migrated
-        query = query.filter(
-            mlrun.api.db.sqldb.models.Artifact.id > last_migrated_artifact_id
-        )
-
-    query = query.order_by(mlrun.api.db.sqldb.models.Artifact.id).limit(batch_size)
-
-    artifacts = query.all()
-
-    if len(artifacts) == 0:
-        # we're done
-        return None, None
-
-    for artifact in artifacts:
-        new_artifact = mlrun.api.db.sqldb.models.ArtifactV2()
-
-        artifact_dict = artifact.struct
-
-        if is_legacy_artifact(artifact_dict):
-            # convert the legacy artifact to the new format, by setting a metadata field and spec field
-            # and copying the old fields to the spec
-            artifact_dict = mlrun.artifacts.base.convert_legacy_artifact_to_new_format(
-                artifact_dict
-            ).to_dict()
-
-        # if it is a link artifact, keep its id. we will use it later to update the best iteration artifacts
-        if is_link_artifact(artifact_dict):
-            link_artifact_ids.append(artifact.id)
-            continue
-
-        artifact_metadata = artifact_dict.get("metadata", None)
-
-        # producer_id - the current uid value
-        # uid can be in the metadata or in the artifact itself, or in the tree field
-        old_uid = artifact_metadata.get("uid", None)
-        if not old_uid:
-            old_uid = artifact_dict.get("uid", None)
-        if not old_uid:
-            old_uid = artifact_metadata.get("tree", None)
-        new_artifact.producer_id = old_uid
-
-        # project - copy as is
-        new_artifact.project = artifact_metadata.get("project", None)
-
-        # key - the artifact's key, without iteration if it is attached to it
-        key = artifact_metadata.get("key", "")
-        new_artifact.key = key
-
-        # iteration - the artifact's iteration
-        iteration = artifact_metadata.get("iter", None)
-        if iteration is not None:
-            new_artifact.iteration = int(iteration)
-
-        # best iteration
-        # if iteration == 0 it means it is from a single run since link artifacts were already
-        # handled above - so we can set is as best iteration.
-        # otherwise set to false, the best iteration artifact will be updated later
-        if iteration is not None and iteration == 0:
-            new_artifact.best_iteration = True
-        else:
-            new_artifact.best_iteration = False
-
-        # uid - calculate as the hash of the artifact object
-        uid = fill_artifact_object_hash(artifact_dict, "uid", iteration)
-        new_artifact.uid = uid
-
-        # kind - doesn't exist in v1, will be set to "artifact" by default
-        new_artifact.kind = artifact_dict.get("kind", mlrun.artifacts.Artifact.kind)
-
-        # updated - the artifact's updated time
-        updated = artifact_metadata.get("updated", datetime.datetime.now())
-        new_artifact.updated = updated
-
-        # created - the artifact's created time
-        # since this is a new field, we just take the updated time
-        new_artifact.created = updated
-
-        # full_object - the artifact dict
-        new_artifact.full_object = artifact_dict
-
-        # save the new object to the db
-        new_artifacts.append(new_artifact)
-
-        last_migrated_artifact_id = artifact.id
-
-        # save the artifact's tags and labels to migrate them later
-        tag = artifact_metadata.get("tag", "")
-        if tag:
-            artifacts_tags_to_migrate.append((new_artifact, tag))
-        labels = artifact_metadata.get("labels", {})
-        if labels:
-            artifacts_labels_to_migrate.append((new_artifact, labels))
-
-    # add the new artifacts to the db session
-    db_session.add_all(new_artifacts)
-
-    # migrate artifact labels to the new table ("artifact_v2_labels")
-    new_labels = _migrate_artifact_labels(db_session, artifacts_labels_to_migrate)
-
-    # migrate artifact tags to the new table ("artifact_v2_tags")
-    new_tags = _migrate_artifact_tags(db_session, artifacts_tags_to_migrate)
-
-    # commit the changes
-    db._commit(db_session, new_artifacts + new_labels + new_tags)
-
-    return last_migrated_artifact_id, link_artifact_ids
-
-
-def _migrate_artifact_labels(
-    db_session: sqlalchemy.orm.Session,
-    artifacts_labels_to_migrate: list,
-):
-    # iterate over all the artifacts, and create labels for each one
-    logger.info("Aligning artifact labels")
-    labels = []
-    for artifact, artifacts_labels in artifacts_labels_to_migrate:
-        for name, value in artifacts_labels.items():
-            new_label = artifact.Label(
-                name=name,
-                value=value,
-                parent=artifact.id,
-            )
-            labels.append(new_label)
-    if labels:
-        db_session.add_all(labels)
-    return labels
-
-
-def _migrate_artifact_tags(
-    db_session: sqlalchemy.orm.Session,
-    artifacts_tags_to_migrate: list,
-):
-    # iterate over all the artifacts, and create a new tag for each one
-    logger.info("Aligning artifact tags")
-    tags = []
-    for artifact, tag in artifacts_tags_to_migrate:
-        if tag:
-            new_tag = artifact.Tag(
-                project=artifact.project,
-                name=tag,
-                obj_name=artifact.key,
-                obj_id=artifact.id,
-            )
-            tags.append(new_tag)
-    if tags:
-        db_session.add_all(tags)
-    return tags
-
-
-def _mark_best_iteration_artifacts(
-    db: mlrun.api.db.sqldb.db.SQLDB,
-    db_session: sqlalchemy.orm.Session,
-    link_artifact_ids: list,
-):
-    artifacts_to_commit = []
-
-    # get all link artifacts
-    link_artifacts = (
-        db_session.query(mlrun.api.db.sqldb.models.Artifact)
-        .filter(mlrun.api.db.sqldb.models.Artifact.id.in_(link_artifact_ids))
-        .all()
-    )
-
-    # get all the artifacts that are attached to the link artifacts
-    for link_artifact in link_artifacts:
-        link_artifact_dict = link_artifact.struct
-        if is_legacy_artifact(link_artifact_dict):
-
-            # convert the legacy artifact to the new format, so we can use the same logic
-            link_artifact_dict = (
-                mlrun.artifacts.base.convert_legacy_artifact_to_new_format(
-                    link_artifact_dict
-                ).to_dict()
-            )
-
-        # get the artifacts attached to the link artifact
-        # if the link key was set explicitly, we should use it to find the artifacts, otherwise use the artifact's key
-        link_artifact_key = link_artifact_dict.get("spec").get(
-            "link_key", None
-        ) or link_artifact_dict.get("key", None)
-        link_iteration = link_artifact_dict.get("spec").get("link_iteration", None)
-        link_tree = link_artifact_dict.get("spec").get("link_tree", None)
-
-        if not link_iteration:
-            logger.warning(
-                "Link artifact is missing link iteration, skipping",
-                link_artifact_key=link_artifact_key,
-                link_artifact_id=link_artifact.id,
-            )
-            continue
-
-        # get the artifacts attached to the link artifact
-        query = db._query(db_session, mlrun.api.db.sqldb.models.ArtifactV2).filter(
-            mlrun.api.db.sqldb.models.ArtifactV2.key == link_artifact_key,
-            mlrun.api.db.sqldb.models.ArtifactV2.iteration == link_iteration,
-        )
-        if link_tree:
-            query = query.filter(
-                mlrun.api.db.sqldb.models.ArtifactV2.producer_id == link_tree
-            )
-
-        artifact = query.one_or_none()
-        if not artifact:
-            logger.warning(
-                "Link artifact is pointing to a non-existent artifact, skipping",
-                link_artifact_key=link_artifact_key,
-                link_iteration=link_iteration,
-                link_artifact_id=link_artifact.id,
-            )
-            continue
-
-        artifact.best_iteration = True
-        artifacts_to_commit.append(artifact)
-
-    db._commit(db_session, artifacts_to_commit)
-
-
-def _perform_version_4_data_migrations(
-    db: mlrun.api.db.sqldb.db.SQLDB, db_session: sqlalchemy.orm.Session
-):
     _update_default_hub_source(db, db_session)
 
 
@@ -908,6 +612,300 @@
         db_session.commit()
     else:
         logger.info("Default hub source not found")
+
+
+def _perform_version_5_data_migrations(
+    db: mlrun.api.db.sqldb.db.SQLDB, db_session: sqlalchemy.orm.Session
+):
+    _migrate_artifacts_table_v2(db, db_session)
+
+
+def _migrate_artifacts_table_v2(
+    db: mlrun.api.db.sqldb.db.SQLDB, db_session: sqlalchemy.orm.Session
+):
+    """
+    Migrate the old artifacts table to the new artifacts_v2 table, including their respective tags and labels.
+    The migration is done in batches, to not overload the db. A state file is used to keep track of the migration
+    progress, and is updated after each batch, so that if the migration fails, it can be resumed from the last batch.
+    Delete the old artifacts table when done.
+    """
+    logger.info("Migrating artifacts to artifacts_v2 table")
+
+    # count the total number of artifacts to migrate
+    total_artifacts_count = db._query(
+        db_session, mlrun.api.db.sqldb.models.Artifact
+    ).count()
+    batch_size = config.artifacts.artifact_migration_batch_size
+
+    # get the id of the last migrated artifact and the list of all link artifacts ids from the state file
+    last_migrated_artifact_id, link_artifact_ids = _get_migration_state()
+
+    while True:
+        logger.debug(
+            "Migrating artifacts batch",
+            batch_size=batch_size,
+            total_artifacts_count=total_artifacts_count,
+        )
+        # migrate the next batch
+        last_migrated_artifact_id, batch_link_artifact_ids = _migrate_artifacts_batch(
+            db, db_session, last_migrated_artifact_id, batch_size
+        )
+        if batch_link_artifact_ids:
+            link_artifact_ids.update(batch_link_artifact_ids)
+
+        if last_migrated_artifact_id is None:
+            # we're done
+            break
+        _update_state_file(last_migrated_artifact_id, link_artifact_ids)
+
+    # find the best iteration artifacts the link artifacts point at ,
+    # and mark them as best iteration artifacts in the new artifacts_v2 table
+    _mark_best_iteration_artifacts(db, db_session, link_artifact_ids)
+
+    # delete the state file
+    _delete_state_file()
+
+    # drop the old artifacts table, including their labels and tags tables
+    db.delete_table_records(
+        db_session, mlrun.api.db.sqldb.models.Artifact.Label, raise_on_not_exists=False
+    )
+    db.delete_table_records(
+        db_session, mlrun.api.db.sqldb.models.Artifact.Tag, raise_on_not_exists=False
+    )
+    db.delete_table_records(
+        db_session, mlrun.api.db.sqldb.models.Artifact, raise_on_not_exists=False
+    )
+
+
+def _migrate_artifacts_batch(
+    db: mlrun.api.db.sqldb.db.SQLDB,
+    db_session: sqlalchemy.orm.Session,
+    last_migrated_artifact_id: int,
+    batch_size: int,
+):
+    new_artifacts = []
+    artifacts_tags_to_migrate = []
+    artifacts_labels_to_migrate = []
+    link_artifact_ids = []
+
+    # get artifacts from the db, sorted by id
+    query = db._query(db_session, mlrun.api.db.sqldb.models.Artifact)
+    if last_migrated_artifact_id > 0:
+        # skip the artifacts that were already migrated
+        query = query.filter(
+            mlrun.api.db.sqldb.models.Artifact.id > last_migrated_artifact_id
+        )
+
+    query = query.order_by(mlrun.api.db.sqldb.models.Artifact.id).limit(batch_size)
+
+    artifacts = query.all()
+
+    if len(artifacts) == 0:
+        # we're done
+        return None, None
+
+    for artifact in artifacts:
+        new_artifact = mlrun.api.db.sqldb.models.ArtifactV2()
+
+        artifact_dict = artifact.struct
+
+        if is_legacy_artifact(artifact_dict):
+            # convert the legacy artifact to the new format, by setting a metadata field and spec field
+            # and copying the old fields to the spec
+            artifact_dict = mlrun.artifacts.base.convert_legacy_artifact_to_new_format(
+                artifact_dict
+            ).to_dict()
+
+        # if it is a link artifact, keep its id. we will use it later to update the best iteration artifacts
+        if is_link_artifact(artifact_dict):
+            link_artifact_ids.append(artifact.id)
+            continue
+
+        artifact_metadata = artifact_dict.get("metadata", None)
+
+        # producer_id - the current uid value
+        # uid can be in the metadata or in the artifact itself, or in the tree field
+        old_uid = artifact_metadata.get("uid", None)
+        if not old_uid:
+            old_uid = artifact_dict.get("uid", None)
+        if not old_uid:
+            old_uid = artifact_metadata.get("tree", None)
+        new_artifact.producer_id = old_uid
+
+        # project - copy as is
+        new_artifact.project = artifact_metadata.get("project", None)
+
+        # key - the artifact's key, without iteration if it is attached to it
+        key = artifact_metadata.get("key", "")
+        new_artifact.key = key
+
+        # iteration - the artifact's iteration
+        iteration = artifact_metadata.get("iter", None)
+        if iteration is not None:
+            new_artifact.iteration = int(iteration)
+
+        # best iteration
+        # if iteration == 0 it means it is from a single run since link artifacts were already
+        # handled above - so we can set is as best iteration.
+        # otherwise set to false, the best iteration artifact will be updated later
+        if iteration is not None and iteration == 0:
+            new_artifact.best_iteration = True
+        else:
+            new_artifact.best_iteration = False
+
+        # uid - calculate as the hash of the artifact object
+        uid = fill_artifact_object_hash(artifact_dict, "uid", iteration)
+        new_artifact.uid = uid
+
+        # kind - doesn't exist in v1, will be set to "artifact" by default
+        new_artifact.kind = artifact_dict.get("kind", mlrun.artifacts.Artifact.kind)
+
+        # updated - the artifact's updated time
+        updated = artifact_metadata.get("updated", datetime.datetime.now())
+        new_artifact.updated = updated
+
+        # created - the artifact's created time
+        # since this is a new field, we just take the updated time
+        new_artifact.created = updated
+
+        # full_object - the artifact dict
+        new_artifact.full_object = artifact_dict
+
+        # save the new object to the db
+        new_artifacts.append(new_artifact)
+
+        last_migrated_artifact_id = artifact.id
+
+        # save the artifact's tags and labels to migrate them later
+        tag = artifact_metadata.get("tag", "")
+        if tag:
+            artifacts_tags_to_migrate.append((new_artifact, tag))
+        labels = artifact_metadata.get("labels", {})
+        if labels:
+            artifacts_labels_to_migrate.append((new_artifact, labels))
+
+    # add the new artifacts to the db session
+    db_session.add_all(new_artifacts)
+
+    # migrate artifact labels to the new table ("artifact_v2_labels")
+    new_labels = _migrate_artifact_labels(db_session, artifacts_labels_to_migrate)
+
+    # migrate artifact tags to the new table ("artifact_v2_tags")
+    new_tags = _migrate_artifact_tags(db_session, artifacts_tags_to_migrate)
+
+    # commit the changes
+    db._commit(db_session, new_artifacts + new_labels + new_tags)
+
+    return last_migrated_artifact_id, link_artifact_ids
+
+
+def _migrate_artifact_labels(
+    db_session: sqlalchemy.orm.Session,
+    artifacts_labels_to_migrate: list,
+):
+    # iterate over all the artifacts, and create labels for each one
+    logger.info("Aligning artifact labels")
+    labels = []
+    for artifact, artifacts_labels in artifacts_labels_to_migrate:
+        for name, value in artifacts_labels.items():
+            new_label = artifact.Label(
+                name=name,
+                value=value,
+                parent=artifact.id,
+            )
+            labels.append(new_label)
+    if labels:
+        db_session.add_all(labels)
+    return labels
+
+
+def _migrate_artifact_tags(
+    db_session: sqlalchemy.orm.Session,
+    artifacts_tags_to_migrate: list,
+):
+    # iterate over all the artifacts, and create a new tag for each one
+    logger.info("Aligning artifact tags")
+    tags = []
+    for artifact, tag in artifacts_tags_to_migrate:
+        if tag:
+            new_tag = artifact.Tag(
+                project=artifact.project,
+                name=tag,
+                obj_name=artifact.key,
+                obj_id=artifact.id,
+            )
+            tags.append(new_tag)
+    if tags:
+        db_session.add_all(tags)
+    return tags
+
+
+def _mark_best_iteration_artifacts(
+    db: mlrun.api.db.sqldb.db.SQLDB,
+    db_session: sqlalchemy.orm.Session,
+    link_artifact_ids: list,
+):
+    artifacts_to_commit = []
+
+    # get all link artifacts
+    link_artifacts = (
+        db_session.query(mlrun.api.db.sqldb.models.Artifact)
+        .filter(mlrun.api.db.sqldb.models.Artifact.id.in_(link_artifact_ids))
+        .all()
+    )
+
+    # get all the artifacts that are attached to the link artifacts
+    for link_artifact in link_artifacts:
+        link_artifact_dict = link_artifact.struct
+        if is_legacy_artifact(link_artifact_dict):
+
+            # convert the legacy artifact to the new format, so we can use the same logic
+            link_artifact_dict = (
+                mlrun.artifacts.base.convert_legacy_artifact_to_new_format(
+                    link_artifact_dict
+                ).to_dict()
+            )
+
+        # get the artifacts attached to the link artifact
+        # if the link key was set explicitly, we should use it to find the artifacts, otherwise use the artifact's key
+        link_artifact_key = link_artifact_dict.get("spec").get(
+            "link_key", None
+        ) or link_artifact_dict.get("key", None)
+        link_iteration = link_artifact_dict.get("spec").get("link_iteration", None)
+        link_tree = link_artifact_dict.get("spec").get("link_tree", None)
+
+        if not link_iteration:
+            logger.warning(
+                "Link artifact is missing link iteration, skipping",
+                link_artifact_key=link_artifact_key,
+                link_artifact_id=link_artifact.id,
+            )
+            continue
+
+        # get the artifacts attached to the link artifact
+        query = db._query(db_session, mlrun.api.db.sqldb.models.ArtifactV2).filter(
+            mlrun.api.db.sqldb.models.ArtifactV2.key == link_artifact_key,
+            mlrun.api.db.sqldb.models.ArtifactV2.iteration == link_iteration,
+        )
+        if link_tree:
+            query = query.filter(
+                mlrun.api.db.sqldb.models.ArtifactV2.producer_id == link_tree
+            )
+
+        artifact = query.one_or_none()
+        if not artifact:
+            logger.warning(
+                "Link artifact is pointing to a non-existent artifact, skipping",
+                link_artifact_key=link_artifact_key,
+                link_iteration=link_iteration,
+                link_artifact_id=link_artifact.id,
+            )
+            continue
+
+        artifact.best_iteration = True
+        artifacts_to_commit.append(artifact)
+
+    db._commit(db_session, artifacts_to_commit)
 
 
 def _add_data_version(
