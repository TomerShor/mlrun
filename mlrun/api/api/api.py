--- conflicted
+++ resolved
@@ -47,7 +47,7 @@
     workflows,
 )
 
-# v1 router
+# v1 Router
 api_router = APIRouter(dependencies=[Depends(mlrun.api.api.deps.verify_api_state)])
 api_router.include_router(
     artifacts.router,
@@ -129,13 +129,7 @@
 )
 api_router.include_router(grafana_proxy.router, tags=["grafana", "model-endpoints"])
 api_router.include_router(model_endpoints.router, tags=["model-endpoints"])
-<<<<<<< HEAD
 api_router.include_router(jobs.router, tags=["jobs"])
-=======
-
-api_router.include_router(jobs.router, tags=["jobs"])
-
->>>>>>> 347fe0e0
 api_router.include_router(
     hub.router,
     tags=["hub"],
@@ -165,7 +159,6 @@
     datastore_profile.router,
     tags=["datastores"],
     dependencies=[Depends(mlrun.api.api.deps.authenticate_request)],
-<<<<<<< HEAD
 )
 
 # v2 Router
@@ -174,6 +167,4 @@
     artifacts_v2.router,
     tags=["artifacts"],
     dependencies=[Depends(mlrun.api.api.deps.authenticate_request)],
-=======
->>>>>>> 347fe0e0
 )