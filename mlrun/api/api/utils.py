--- conflicted
+++ resolved
@@ -141,11 +141,7 @@
 
 def get_run_db_instance(
     db_session: Session,
-<<<<<<< HEAD
-):
-=======
 ) -> RunDBInterface:
->>>>>>> 347fe0e0
     # TODO: getting the run db should be done seamlessly by the run db factory and not require this logic to
     #  inject the session
     db = get_db()
@@ -291,7 +287,6 @@
             allow_internal_secrets=True,
         )
         notification_object.secret_params = {"secret": secret_key}
-<<<<<<< HEAD
 
     return notification_object
 
@@ -308,31 +303,10 @@
 
     for param in notification_object.secret_params:
         notification_object.secret_params[param] = "REDACTED"
-=======
->>>>>>> 347fe0e0
 
     return notification_object
 
 
-<<<<<<< HEAD
-=======
-def _redact_notification_params(
-    project: str, parent: str, notification_object: mlrun.model.Notification
-) -> mlrun.model.Notification:
-    if not notification_object.secret_params:
-        return notification_object
-
-    # If the notification params contain a secret key, we consider them concealed and don't redact them
-    if "secret" in notification_object.secret_params:
-        return notification_object
-
-    for param in notification_object.secret_params:
-        notification_object.secret_params[param] = "REDACTED"
-
-    return notification_object
-
-
->>>>>>> 347fe0e0
 def _generate_notification_secret_key(
     notification_object: mlrun.model.Notification,
 ) -> str:
