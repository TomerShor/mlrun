# Copyright 2023 Iguazio
#
# Licensed under the Apache License, Version 2.0 (the "License");
# you may not use this file except in compliance with the License.
# You may obtain a copy of the License at
#
#   http://www.apache.org/licenses/LICENSE-2.0
#
# Unless required by applicable law or agreed to in writing, software
# distributed under the License is distributed on an "AS IS" BASIS,
# WITHOUT WARRANTIES OR CONDITIONS OF ANY KIND, either express or implied.
# See the License for the specific language governing permissions and
# limitations under the License.
#
import asyncio
import collections
import functools
import re
import typing
from copy import deepcopy
from datetime import datetime, timedelta, timezone
from typing import Any, Dict, List, Tuple

import fastapi.concurrency
import mergedeep
import pytz
import sqlalchemy
from sqlalchemy import and_, distinct, func, or_
from sqlalchemy.exc import SQLAlchemyError
from sqlalchemy.orm import Session, aliased

import mlrun
import mlrun.api.db.session
import mlrun.api.utils.helpers
import mlrun.api.utils.projects.remotes.follower
import mlrun.api.utils.singletons.k8s
import mlrun.common.schemas
import mlrun.errors
import mlrun.model
from mlrun.api.db.base import DBInterface
from mlrun.api.db.sqldb.helpers import (
    generate_query_predicate_for_name,
    label_set,
    run_labels,
    run_start_time,
    run_state,
    update_labels,
)
from mlrun.api.db.sqldb.models import (
    Artifact,
    ArtifactV2,
    BackgroundTask,
<<<<<<< HEAD
    Base,
=======
    DatastoreProfile,
>>>>>>> e46a4e53
    DataVersion,
    Entity,
    Feature,
    FeatureSet,
    FeatureVector,
    Function,
    HubSource,
    Log,
    Project,
    Run,
    Schedule,
    User,
    _labeled,
    _tagged,
    _with_notifications,
)
from mlrun.config import config
from mlrun.errors import err_to_str
from mlrun.lists import ArtifactList, FunctionList, RunList
from mlrun.model import RunObject
from mlrun.utils import (
    fill_artifact_object_hash,
    fill_function_hash,
    fill_object_hash,
    generate_artifact_uri,
    generate_object_uri,
    get_in,
    is_legacy_artifact,
    logger,
    update_in,
    validate_artifact_key_name,
    validate_tag_name,
)

NULL = None  # Avoid flake8 issuing warnings when comparing in filter
unversioned_tagged_object_uid_prefix = "unversioned-"

conflict_messages = [
    "(sqlite3.IntegrityError) UNIQUE constraint failed",
    "(pymysql.err.IntegrityError) (1062",
    "(pymysql.err.IntegrityError) (1586",
]


def retry_on_conflict(function):
    """
    Most of our store_x functions starting from doing get, then if nothing is found creating the object otherwise
    updating attributes on the existing object. On the SQL level this translates to either INSERT or UPDATE queries.
    Sometimes we have a race condition in which two requests do the get, find nothing, create a new object, but only the
    SQL query of the first one will succeed, the second will get a conflict error, in that case, a retry like we're
    doing on the bottom most layer (like the one for the database is locked error) won't help, cause the object does not
    hold a reference to the existing DB object, and therefore will always translate to an INSERT query, therefore, in
    order to make it work, we need to do the get again, and in other words, call the whole store_x function again
    This why we implemented this retry as a decorator that comes "around" the existing functions
    """

    @functools.wraps(function)
    def wrapper(*args, **kwargs):
        def _try_function():
            try:
                return function(*args, **kwargs)
            except Exception as exc:

                if mlrun.utils.helpers.are_strings_in_exception_chain_messages(
                    exc, conflict_messages
                ):
                    logger.warning(
                        "Got conflict error from DB. Retrying", err=err_to_str(exc)
                    )
                    raise mlrun.errors.MLRunRuntimeError(
                        "Got conflict error from DB"
                    ) from exc
                raise mlrun.errors.MLRunFatalFailureError(original_exception=exc)

        if config.httpdb.db.conflict_retry_timeout:
            interval = config.httpdb.db.conflict_retry_interval
            if interval is None:
                interval = mlrun.utils.create_step_backoff([[0.0001, 1], [3, None]])
            return mlrun.utils.helpers.retry_until_successful(
                interval,
                config.httpdb.db.conflict_retry_timeout,
                logger,
                False,
                _try_function,
            )
        else:
            return function(*args, **kwargs)

    return wrapper


class SQLDB(DBInterface):
    def __init__(self, dsn):
        self.dsn = dsn
        self._cache = {
            "project_resources_counters": {"value": None, "ttl": datetime.min}
        }
        self._name_with_iter_regex = re.compile("^[0-9]+-.+$")

    def initialize(self, session):
        pass

    # ---- Logs ----
    def store_log(
        self,
        session,
        uid,
        project="",
        body=b"",
        append=False,
    ):
        raise NotImplementedError("DB should not be used for logs storage")

    def get_log(self, session, uid, project="", offset=0, size=0):
        raise NotImplementedError("DB should not be used for logs storage")

    def delete_log(self, session: Session, project: str, uid: str):
        project = project or config.default_project
        self._delete(session, Log, project=project, uid=uid)

    def _delete_logs(self, session: Session, project: str):
        logger.debug("Removing logs from db", project=project)
        for log in self._list_logs(session, project):
            self.delete_log(session, project, log.uid)

    def _list_logs(self, session: Session, project: str):
        return self._query(session, Log, project=project).all()

    # ---- Runs ----
    @retry_on_conflict
    def store_run(
        self,
        session,
        run_data,
        uid,
        project="",
        iter=0,
    ):
        logger.debug(
            "Storing run to db",
            project=project,
            uid=uid,
            iter=iter,
            run_name=run_data["metadata"]["name"],
        )
        run = self._get_run(session, uid, project, iter)
        now = datetime.now(timezone.utc)
        if not run:
            run = Run(
                name=run_data["metadata"]["name"],
                uid=uid,
                project=project,
                iteration=iter,
                state=run_state(run_data),
                start_time=run_start_time(run_data) or now,
                requested_logs=False,
            )
        self._ensure_run_name_on_update(run, run_data)
        labels = run_labels(run_data)
        self._update_run_state(run, run_data)
        update_labels(run, labels)
        # Note that this code basically allowing anyone to override the run's start time after it was already set
        # This is done to enable the context initialization to set the start time to when the user's code actually
        # started running, and not when the run record was initially created (happening when triggering the job)
        # In the future we might want to limit who can actually do that
        start_time = run_start_time(run_data) or SQLDB._add_utc_timezone(run.start_time)
        run_data.setdefault("status", {})["start_time"] = start_time.isoformat()
        run.start_time = start_time
        self._update_run_updated_time(run, run_data, now=now)
        run.struct = run_data
        self._upsert(session, [run], ignore=True)

    def update_run(self, session, updates: dict, uid, project="", iter=0):
        project = project or config.default_project
        run = self._get_run(session, uid, project, iter)
        if not run:
            run_uri = RunObject.create_uri(project, uid, iter)
            raise mlrun.errors.MLRunNotFoundError(f"Run {run_uri} not found")
        struct = run.struct
        for key, val in updates.items():
            update_in(struct, key, val)
        self._ensure_run_name_on_update(run, struct)
        self._update_run_state(run, struct)
        start_time = run_start_time(struct)
        if start_time:
            run.start_time = start_time
        update_labels(run, run_labels(struct))
        self._update_run_updated_time(run, struct)
        run.struct = struct
        self._upsert(session, [run])
        self._delete_empty_labels(session, Run.Label)

    def list_distinct_runs_uids(
        self,
        session,
        project: str = None,
        requested_logs_modes: typing.List[bool] = None,
        only_uids=True,
        last_update_time_from: datetime = None,
        states: typing.List[str] = None,
    ) -> typing.Union[typing.List[str], RunList]:
        """
        List all runs uids in the DB
        :param session: DB session
        :param project: Project name, `*` or `None` lists across all projects
        :param requested_logs_modes: If not `None`, will return only runs with the given requested logs modes
        :param only_uids: If True, will return only the uids of the runs as list of strings
                          If False, will return the full run objects as RunList
        :param last_update_time_from: If not `None`, will return only runs updated after this time
        :param states: If not `None`, will return only runs with the given states
        :return: List of runs uids or RunList
        """
        if only_uids:
            # using distinct to avoid duplicates as there could be multiple runs with the same uid(different iterations)
            query = self._query(session, distinct(Run.uid))
        else:
            query = self._query(session, Run)

        if project and project != "*":
            query = query.filter(Run.project == project)

        if states:
            query = query.filter(Run.state.in_(states))

        if last_update_time_from is not None:
            query = query.filter(Run.updated >= last_update_time_from)

        if requested_logs_modes is not None:
            query = query.filter(Run.requested_logs.in_(requested_logs_modes))

        if not only_uids:
            # group_by allows us to have a row per uid with the whole record rather than just the uid (as distinct does)
            # note we cannot promise that the same row will be returned each time per uid as the order is not guaranteed
            query = query.group_by(Run.uid)

            runs = RunList()
            for run in query:
                runs.append(run.struct)

            return runs

        # from each row we expect to get a tuple of (uid,) so we need to extract the uid from the tuple
        return [uid for uid, in query.all()]

    def update_runs_requested_logs(
        self, session, uids: List[str], requested_logs: bool = True
    ):
        # note that you should commit right after the synchronize_session=False
        # https://stackoverflow.com/questions/70350298/what-does-synchronize-session-false-do-exactly-in-update-functions-for-sqlalch
        self._query(session, Run).filter(Run.uid.in_(uids)).update(
            {
                Run.requested_logs: requested_logs,
                Run.updated: datetime.now(timezone.utc),
            },
            synchronize_session=False,
        )
        session.commit()

    def read_run(self, session, uid, project=None, iter=0):
        project = project or config.default_project
        run = self._get_run(session, uid, project, iter)
        if not run:
            raise mlrun.errors.MLRunNotFoundError(f"Run {uid}:{project} not found")
        return run.struct

    def list_runs(
        self,
        session,
        name=None,
        uid: typing.Optional[typing.Union[str, List[str]]] = None,
        project=None,
        labels=None,
        states=None,
        sort=True,
        last=0,
        iter=False,
        start_time_from=None,
        start_time_to=None,
        last_update_time_from=None,
        last_update_time_to=None,
        partition_by: mlrun.common.schemas.RunPartitionByField = None,
        rows_per_partition: int = 1,
        partition_sort_by: mlrun.common.schemas.SortField = None,
        partition_order: mlrun.common.schemas.OrderType = mlrun.common.schemas.OrderType.desc,
        max_partitions: int = 0,
        requested_logs: bool = None,
        return_as_run_structs: bool = True,
        with_notifications: bool = False,
    ):
        project = project or config.default_project
        query = self._find_runs(session, uid, project, labels)
        if name is not None:
            query = self._add_run_name_query(query, name)
        if states is not None:
            query = query.filter(Run.state.in_(states))
        if start_time_from is not None:
            query = query.filter(Run.start_time >= start_time_from)
        if start_time_to is not None:
            query = query.filter(Run.start_time <= start_time_to)
        if last_update_time_from is not None:
            query = query.filter(Run.updated >= last_update_time_from)
        if last_update_time_to is not None:
            query = query.filter(Run.updated <= last_update_time_to)
        if sort:
            query = query.order_by(Run.start_time.desc())
        if last:
            if not sort:
                raise mlrun.errors.MLRunInvalidArgumentError(
                    "Limiting the number of returned records without sorting will provide non-deterministic results"
                )
            query = query.limit(last)
        if not iter:
            query = query.filter(Run.iteration == 0)
        if requested_logs is not None:
            query = query.filter(Run.requested_logs == requested_logs)
        if partition_by:
            self._assert_partition_by_parameters(
                mlrun.common.schemas.RunPartitionByField,
                partition_by,
                partition_sort_by,
            )
            query = self._create_partitioned_query(
                session,
                query,
                Run,
                partition_by,
                rows_per_partition,
                partition_sort_by,
                partition_order,
                max_partitions,
            )
        if not return_as_run_structs:
            return query.all()

        # Purposefully not using outer join to avoid returning runs without notifications
        if with_notifications:
            query = query.join(Run.Notification)

        runs = RunList()
        for run in query:
            run_struct = run.struct
            if with_notifications:
                run_struct.setdefault("spec", {}).setdefault("notifications", [])
                run_struct.setdefault("status", {}).setdefault("notifications", {})
                for notification in run.notifications:
                    (
                        notification_spec,
                        notification_status,
                    ) = self._transform_notification_record_to_spec_and_status(
                        notification
                    )
                    run_struct["spec"]["notifications"].append(notification_spec)
                    run_struct["status"]["notifications"][
                        notification.name
                    ] = notification_status
            runs.append(run_struct)

        return runs

    def del_run(self, session, uid, project=None, iter=0):
        project = project or config.default_project
        # We currently delete *all* iterations
        self._delete(session, Run, uid=uid, project=project)

    def del_runs(
        self, session, name=None, project=None, labels=None, state=None, days_ago=0
    ):
        project = project or config.default_project
        query = self._find_runs(session, None, project, labels)
        if days_ago:
            since = datetime.now(timezone.utc) - timedelta(days=days_ago)
            query = query.filter(Run.start_time >= since)
        if name:
            query = self._add_run_name_query(query, name)
        if state:
            query = query.filter(Run.state == state)
        for run in query:  # Can not use query.delete with join
            session.delete(run)
        session.commit()

    def _add_run_name_query(self, query, name):
        exact_name = self._escape_characters_for_like_query(name)
        if name.startswith("~"):
            query = query.filter(Run.name.ilike(f"%{exact_name[1:]}%", escape="\\"))
        else:
            query = query.filter(Run.name == name)
        return query

    @staticmethod
    def _ensure_run_name_on_update(run_record: Run, run_dict: dict):
        body_name = run_dict["metadata"]["name"]
        if body_name != run_record.name:
            raise mlrun.errors.MLRunInvalidArgumentError(
                "Changing name for an existing run is invalid"
            )

    @staticmethod
    def _update_run_updated_time(
        run_record: Run, run_dict: dict, now: typing.Optional[datetime] = None
    ):
        if now is None:
            now = datetime.now(timezone.utc)
        run_record.updated = now
        run_dict.setdefault("status", {})["last_update"] = now.isoformat()

    @staticmethod
    def _update_run_state(run_record: Run, run_dict: dict):
        state = run_state(run_dict)
        run_record.state = state
        run_dict.setdefault("status", {})["state"] = state

    # ---- Artifacts ----
    # TODO: remove this method once the endpoints are updated to use the v2 method
    @retry_on_conflict
    def store_artifact(
        self,
        session,
        key,
        artifact,
        uid,
        iter=None,
        tag="",
        project="",
    ):
        self._store_artifact(
            session,
            key,
            artifact,
            uid,
            iter,
            tag,
            project,
        )

    @retry_on_conflict
    def store_artifact_v2(
        self,
        session,
        key,
        artifact,
        uid=None,
        iter=None,
        tag="",
        project="",
        best_iteration=False,
        always_overwrite=False,
    ) -> str:
        project = project or config.default_project
        tag = tag or "latest"

        # handle link artifacts separately
        if artifact.get("kind") == mlrun.common.schemas.ArtifactCategories.link.value:
            return self._mark_best_iteration_artifact(
                session,
                project,
                key,
                artifact,
                uid,
            )

        original_uid = uid

        # record with the given tag/uid
        _, _, existing_artifact = self._get_existing_artifact(
            session, project, key, tag, uid
        )

        if isinstance(artifact, dict):
            artifact_dict = artifact
        else:
            artifact_dict = artifact.to_dict()

        # calculate uid
        uid = fill_artifact_object_hash(artifact_dict, "uid", iter)

        # If object was referenced by UID, the request cannot modify it
        if original_uid and uid != original_uid:
            raise mlrun.errors.MLRunInvalidArgumentError(
                "Changing uid for an object referenced by its uid"
            )

        # for easier querying, we mark artifacts without iteration as best iteration
        if not best_iteration and (iter is None or iter == 0):
            best_iteration = True

        # if the object is not new, we need to check if we need to update it or create a new one
        if existing_artifact:
            if (
                self._should_update_artifact(
                    session, project, existing_artifact, uid, tag, iter
                )
                or always_overwrite
            ):
                db_artifact = existing_artifact
            else:
                db_artifact = ArtifactV2(project=project, key=key)

            self._update_artifact_record_from_dict(
                db_artifact, artifact_dict, project, uid, iter, best_iteration, tag
            )
            self._upsert(session, [db_artifact])
            if tag:
                self.tag_objects_v2(
                    session,
                    [db_artifact],
                    project,
                    tag,
                    obj_name_attribute="key",
                )
            return uid

        # Object with the given tag/uid doesn't exist
        # Check if this is a re-tag of existing object - search by the resolved uid only
        if self._re_tag_existing_object(
            session, ArtifactV2, project, key, tag, uid, obj_name_attribute="key"
        ):
            return uid

        return self._create_artifact(
            session, project, artifact, key, tag, uid, iter, best_iteration
        )

    # TODO: remove this method once the endpoints are updated to use the v2 method
    def list_artifacts(
        self,
        session,
        name=None,
        project=None,
        tag=None,
        labels=None,
        since=None,
        until=None,
        kind=None,
        category: mlrun.common.schemas.ArtifactCategories = None,
        iter: int = None,
        best_iteration: bool = False,
        as_records: bool = False,
        use_tag_as_uid: bool = None,
    ):
        project = project or config.default_project

        if best_iteration and iter is not None:
            raise mlrun.errors.MLRunInvalidArgumentError(
                "best-iteration cannot be used when iter is specified"
            )
        # TODO: Refactor this area
        ids = "*"
        if tag:
            # use_tag_as_uid is used to catch old artifacts which were created when logging artifacts using the project
            # producer and not by context, this because when were logging artifacts using the project producer we were
            # setting the artifact uid to be the same as the producer tag which at the time was "latest", this becomes a
            # problem with uid="latest" because there are also "latest" tags in the system, which means we will get ids
            # response from the `_resolve_tag` above and then we will iterate over the wrong artifact
            # use_tag_as_uid==None is keeping the old behavior
            # use_tag_as_uid==False also keeps the old behavior for now, but left that option to be able to change later
            # use_tag_as_uid==True saying to the list artifacts that the tag is actually the uid
            if tag == "*" or use_tag_as_uid:
                ids = tag
            else:
                ids = self._resolve_tag(session, Artifact, project, tag)

        artifacts = ArtifactList()
        artifact_records = self._find_artifacts(
            session,
            project,
            ids,
            labels,
            since,
            until,
            name,
            kind,
            category,
            iter,
            use_tag_as_uid=use_tag_as_uid,
        )
        if as_records:
            if best_iteration:
                raise mlrun.errors.MLRunInvalidArgumentError(
                    "as_records is not supported with best_iteration=True"
                )
            return artifact_records

        # In case best_iteration is requested and filtering is done by tag, then we might have artifacts from the best
        # iteration (which is tagged) but not the link artifact (that is not tagged). This will cause the filtering
        # happening next to fail. Therefore, we need to add to the list of results the link artifacts from the given
        # keys + uids.
        if best_iteration:
            iteration_keys = set()
            link_keys = set()
            for artifact in artifact_records:
                if self._name_with_iter_regex.match(artifact.key):
                    key_without_iteration = artifact.key.split("-", maxsplit=1)[1]
                    iteration_keys.add((key_without_iteration, artifact.uid))
                else:
                    link_keys.add((artifact.key, artifact.uid))
            missing_link_keys = iteration_keys.difference(link_keys)
            artifact_records.extend(
                self._get_link_artifacts_by_keys_and_uids(
                    session, project, missing_link_keys
                )
            )

        # concatenating <artifact.key> and <artifact.uid> to create a unique key for the artifacts
        indexed_artifacts = {
            f"{artifact.key}-{artifact.uid}": artifact for artifact in artifact_records
        }
        for artifact in artifact_records:
            has_iteration = self._name_with_iter_regex.match(artifact.key)

            # Handle case of looking for best iteration. In that case if there's a linked iteration, we look
            # for it in the results and return the linked artifact if exists. If original iter is not 0 then
            # we skip this item.
            if best_iteration:
                if has_iteration:
                    continue
                if is_legacy_artifact(artifact.struct):
                    link_iteration = artifact.struct.get("link_iteration")
                else:
                    link_iteration = artifact.struct["spec"].get("link_iteration")

                if link_iteration:
                    # link artifact key is without the iteration so to pull the linked artifact we need to
                    # concatenate the <link-iteration>-<artifact.key>-<artifact.uid> together
                    linked_key = f"{link_iteration}-{artifact.key}-{artifact.uid}"
                    linked_artifact = indexed_artifacts.get(linked_key)
                    if linked_artifact:
                        artifact = linked_artifact
                    else:
                        continue

            # We need special handling for the case where iter==0, since in that case no iter prefix will exist.
            # Regex support is db-specific, and SQLAlchemy actually implements Python regex for SQLite anyway,
            # and even that only in SA 1.4. So doing this here rather than in the query.
            if iter == 0 and has_iteration:
                continue

            artifact_struct = artifact.struct

            # set the tags in the artifact struct
            artifacts_with_tag = self._add_tags_to_artifact_struct(
                session, artifact_struct, artifact.id, tag
            )
            artifacts.extend(artifacts_with_tag)

        return artifacts

    def list_artifacts_v2(
        self,
        session,
        name=None,
        project=None,
        tag=None,
        labels=None,
        since=None,
        until=None,
        kind=None,
        category: mlrun.common.schemas.ArtifactCategories = None,
        iter: int = None,
        best_iteration: bool = False,
        as_records: bool = False,
        use_tag_as_uid: bool = None,
        uid=None,
    ):
        project = project or config.default_project

        if best_iteration and iter is not None:
            raise mlrun.errors.MLRunInvalidArgumentError(
                "best-iteration cannot be used when iter is specified"
            )

        artifact_records = self._find_artifacts_v2(
            session,
            project,
            ids=None,  # id is None because we are in "list" mode
            tag=tag,
            labels=labels,
            since=since,
            until=until,
            name=name,
            kind=kind,
            category=category,
            iter=iter,
            uid=uid,
            best_iteration=best_iteration,
        )
        if as_records:
            return artifact_records

        # TODO: get the missing link artifacts if best iteration is true
        # if best_iteration:

        artifacts = ArtifactList()
        for artifact in artifact_records:

            # TODO: handle the case where we have a link artifact with best iteration
            if best_iteration:
                pass

            artifact_struct = artifact.full_object

            # set the tags in the artifact struct
            artifacts_with_tag = self._add_tags_to_artifact_struct_v2(
                session,
                artifact_struct,
                artifact.id,
                cls=ArtifactV2,
                tag=tag,
            )
            artifacts.extend(artifacts_with_tag)

        return artifacts

    # TODO: remove this method once the endpoints are updated to use the v2 method
    def read_artifact(self, session, key, tag="", iter=None, project=""):
        project = project or config.default_project
        ids = self._resolve_tag(session, Artifact, project, tag)
        if iter:
            key = f"{iter}-{key}"

        query = self._query(session, Artifact, key=key, project=project)

        # This will hold the real tag of the object (if exists). Will be placed in the artifact structure.
        db_tag = None

        # TODO: refactor this
        # tag has 2 meanings:
        # 1. tag - in this case _resolve_tag will find the relevant uids and will return a list
        # 2. uid - in this case _resolve_tag won't find anything and simply return what was given to it, which actually
        # represents the uid
        if isinstance(ids, list) and ids:
            query = query.filter(Artifact.id.in_(ids))
            db_tag = tag
        elif isinstance(ids, str) and ids:
            query = query.filter(Artifact.uid == ids)
        else:
            # Select by last updated
            max_updated = session.query(func.max(Artifact.updated)).filter(
                Artifact.project == project, Artifact.key == key
            )
            query = query.filter(Artifact.updated.in_(max_updated))

        art = query.one_or_none()
        if not art:
            artifact_uri = generate_artifact_uri(project, key, tag, iter)
            raise mlrun.errors.MLRunNotFoundError(f"Artifact {artifact_uri} not found")

        artifact_struct = art.struct
        # We only set a tag in the object if the user asked specifically for this tag.
        if db_tag:
            self._set_tag_in_artifact_struct(artifact_struct, db_tag)
        return artifact_struct

    def read_artifact_v2(
        self,
        session,
        key: str,
        tag: str = None,
        iter: int = None,
        project: str = None,
        producer_id: str = None,
        uid: str = None,
        raise_on_not_found: bool = True,
    ):
        query = self._query(session, ArtifactV2, key=key, project=project)

        computed_tag = tag or "latest"
        artifact_tag_uid = None
        if tag and not uid:
            artifact_tag_uid = self._resolve_class_tag_uid(
                session, ArtifactV2, project, key, computed_tag
            )
            if not artifact_tag_uid:
                artifact_uri = generate_artifact_uri(project, key, tag, iter)
                raise mlrun.errors.MLRunNotFoundError(
                    f"Artifact {artifact_uri} not found"
                )
            uid = artifact_tag_uid

        if uid:
            query = query.filter(ArtifactV2.uid == uid)
        if producer_id:
            query = query.filter(ArtifactV2.producer_id == producer_id)

        # keep the query without the iteration filter for later error handling
        query_without_iter = query
        if iter:
            query = query.filter(ArtifactV2.iteration == iter)

        db_artifact = query.one_or_none()

        if not db_artifact:
            # if the artifact was not found and iter==0, we might be looking for a link artifact
            # in this case, we need to look for the artifact with the best iteration
            fail = True
            if iter == 0:
                query_without_iter = query_without_iter.filter(
                    ArtifactV2.best_iteration
                )
                db_artifact = query_without_iter.one_or_none()
                if db_artifact is not None:
                    # we found something, so we can continue
                    fail = False

            if fail:
                if raise_on_not_found:
                    artifact_uri = generate_artifact_uri(project, key, tag, iter)
                    raise mlrun.errors.MLRunNotFoundError(
                        f"Artifact {artifact_uri} not found"
                    )
                return None

        artifact = db_artifact.full_object

        # If connected to a tag add it to metadata
        if artifact_tag_uid:
            self._set_tag_in_artifact_struct(artifact, computed_tag)
        return artifact

    # TODO: remove this method once the endpoints are updated to use the v2 method
    def del_artifact(self, session, key, tag="", project=""):
        project = project or config.default_project

        query = session.query(Artifact).filter(
            Artifact.key == key, Artifact.project == project
        )
        if tag:
            query = query.join(Artifact.Tag).filter(Artifact.Tag.name == tag)

        # Cannot delete yet, because tag and label deletion queries join with the artifacts table, so the objects
        # still need to be there.
        artifacts = query.all()
        if not artifacts:
            return

        # deleting tags and labels, because in sqlite the relationships aren't necessarily cascading
        self._delete_artifact_tags(session, project, key, tag, commit=False)
        self._delete_class_labels(
            session, Artifact, project=project, key=key, commit=False
        )
        for artifact in artifacts:
            session.delete(artifact)
        session.commit()

    def del_artifact_v2(
        self, session, key, tag=None, project=None, uid=None, producer_id=None
    ):
        project = project or config.default_project
        self._delete_tagged_object(
            session,
            ArtifactV2,
            project=project,
            tag=tag,
            uid=uid,
            key=key,
            producer_id=producer_id,
        )

    # TODO: remove this method once the endpoints are updated to use the v2 method
    def del_artifacts(self, session, name="", project="", tag="*", labels=None):
        project = project or config.default_project
        ids = "*"
        if tag and tag != "*":
            ids = self._resolve_tag(session, Artifact, project, tag)
        distinct_keys = {
            artifact.key
            for artifact in self._find_artifacts(
                session, project, ids, labels, name=name
            )
        }
        for key in distinct_keys:
            self.del_artifact(session, key, "", project)

    def del_artifacts_v2(
        self, session, name="", project="", tag="*", labels=None, ids=None, tree=None
    ):
        project = project or config.default_project
        distinct_keys = {
            artifact.key
            for artifact in self._find_artifacts_v2(
                session, project, ids, tag, labels, name=name
            )
        }
        failed_to_delete_keys = []
        for key in distinct_keys:
            artifact_column_identifier, column_value = self._delete_tagged_object(
                session,
                ArtifactV2,
                project=project,
                tag=tag,
                key=key,
                commit=False,
                producer_id=tree,
            )
            if artifact_column_identifier is None:
                # record was not found
                continue

            # we do a best effort
            try:
                if artifact_column_identifier == "id":
                    # deleting tags, because in sqlite the relationships aren't necessarily cascading
                    self._delete(session, ArtifactV2.Tag, obj_id=column_value)
                    self._delete(session, ArtifactV2, id=column_value)
                else:
                    # it's the artifact's key
                    # deleting tags, because in sqlite the relationships aren't necessarily cascading
                    self._delete(
                        session, ArtifactV2.Tag, project=project, obj_name=column_value
                    )
                    self._delete(session, ArtifactV2, project=project, key=column_value)
            except Exception as exc:
                logger.warning(f"Failed to delete artifact {key}", exc_info=str(exc))
                failed_to_delete_keys.append(key)

        if failed_to_delete_keys:
            raise mlrun.errors.MLRunInternalServerError(
                f"Failed to delete artifacts: {failed_to_delete_keys}"
            )

    def tag_artifacts(self, session, artifacts, project: str, name: str):
        # found a bug in here, which is being exposed for when have multi-param execution.
        # each artifact key is being concatenated with the key and the iteration, this is problematic in this query
        # because we are filtering by the key+iteration and not just the key ( which would require some regex )
        # it would be fixed as part of the refactoring of the new artifact table structure where we would have
        # column for iteration as well.
        for artifact in artifacts:
            query = (
                self._query(
                    session,
                    artifact.Tag,
                    project=project,
                    name=name,
                )
                .join(Artifact)
                .filter(Artifact.key == artifact.key)
            )
            tag = query.one_or_none()
            if not tag:
                # To maintain backwards compatibility,
                # we validate the tag name only if it does not already exist on the artifact,
                # we don't want to fail on old tags that were created before the validation was added.
                validate_tag_name(tag_name=name, field_name="artifact.metadata.tag")
                tag = artifact.Tag(project=project, name=name)
            tag.obj_id = artifact.id
            self._upsert(session, [tag], ignore=True)

    # TODO: remove this method once the endpoints are updated to use the v2 method
    def list_artifact_tags(
        self, session, project, category: mlrun.common.schemas.ArtifactCategories = None
    ) -> typing.List[typing.Tuple[str, str, str]]:
        """
        :return: a list of Tuple of (project, artifact.key, tag)
        """
        # TODO - refactor once we have the artifact kind as a field in the DB, the filtering on category can be done
        # as a simple SQL query, and don't need to use the extra processing of listing tags etc.

        artifacts = self.list_artifacts(
            session, project=project, tag="*", category=category
        )
        results = []
        for artifact in artifacts:
            if is_legacy_artifact(artifact):
                results.append((project, artifact.get("db_key"), artifact.get("tag")))
            else:
                results.append(
                    (
                        project,
                        artifact["spec"].get("db_key"),
                        artifact["metadata"].get("tag"),
                    )
                )

        return results

    def list_artifact_tags_v2(
        self, session, project, category: mlrun.common.schemas.ArtifactCategories = None
    ) -> typing.List[typing.Tuple[str, str, str]]:
        """
        :return: a list of Tuple of (project, artifact.key, tag)
        """
        artifacts = self.list_artifacts_v2(session, project=project, category=category)
        results = []
        for artifact in artifacts:
            results.append(
                (
                    project,
                    artifact["spec"].get("db_key"),
                    artifact["metadata"].get("tag"),
                )
            )

        return results

    # TODO: remove this method once the endpoints are updated to use the v2 method
    @retry_on_conflict
    def overwrite_artifacts_with_tag(
        self,
        session: Session,
        project: str,
        tag: str,
        identifiers: typing.List[mlrun.common.schemas.ArtifactIdentifier],
    ):
        # query all artifacts which match the identifiers
        artifacts = []
        for identifier in identifiers:
            artifacts += self._list_artifacts_for_tagging(
                session,
                project_name=project,
                identifier=identifier,
            )
        # TODO remove duplicates artifacts entries
        # delete related tags from artifacts identifiers
        # not committing the session here because we want to do it atomic with the next query
        self._delete_artifacts_tags(session, project, artifacts, commit=False)
        # tag artifacts with tag
        self.tag_artifacts(session, artifacts, project, name=tag)

    @retry_on_conflict
    def overwrite_artifacts_with_tag_v2(
        self,
        session: Session,
        project: str,
        tag: str,
        identifiers: typing.List[mlrun.common.schemas.ArtifactIdentifier],
    ):
        # query all artifacts which match the identifiers
        artifacts = []
        for identifier in identifiers:
            artifacts += self._list_artifacts_for_tagging_v2(
                session,
                project_name=project,
                identifier=identifier,
            )

        # TODO: remove duplicates artifacts entries

        # delete related tags from artifacts identifiers
        # not committing the session here because we want to do it atomic with the next query
        self._delete_artifacts_tags_v2(session, project, artifacts, commit=False)

        # tag artifacts with tag
        self.tag_objects_v2(session, artifacts, project, name=tag)

    @retry_on_conflict
    def append_tag_to_artifacts(
        self,
        session: Session,
        project: str,
        tag: str,
        identifiers: typing.List[mlrun.common.schemas.ArtifactIdentifier],
    ):
        # query all artifacts which match the identifiers
        artifacts = []
        for identifier in identifiers:
            artifacts += self._list_artifacts_for_tagging(
                session,
                project_name=project,
                identifier=identifier,
            )
        self.tag_artifacts(session, artifacts, project, name=tag)

    @retry_on_conflict
    def append_tag_to_artifacts_v2(
        self,
        session: Session,
        project: str,
        tag: str,
        identifiers: typing.List[mlrun.common.schemas.ArtifactIdentifier],
    ):
        # query all artifacts which match the identifiers
        artifacts = []
        for identifier in identifiers:
            artifacts += self._list_artifacts_for_tagging_v2(
                session,
                project_name=project,
                identifier=identifier,
            )
        self.tag_objects_v2(session, artifacts, project, tag, obj_name_attribute="key")

    def delete_tag_from_artifacts(
        self,
        session: Session,
        project: str,
        tag: str,
        identifiers: typing.List[mlrun.common.schemas.ArtifactIdentifier],
    ):
        # query all artifacts which match the identifiers
        artifacts = []
        for identifier in identifiers:
            artifacts += self._list_artifacts_for_tagging(
                session,
                project_name=project,
                identifier=identifier,
            )
        self._delete_artifacts_tags(session, project, artifacts, tags=[tag])

    def _store_artifact(
        self,
        session,
        key,
        artifact,
        uid,
        iter=None,
        tag="",
        project="",
        tag_artifact=True,
    ):
        project = project or config.default_project
        artifact = deepcopy(artifact)
        if is_legacy_artifact(artifact):
            updated, key, labels = self._process_legacy_artifact_dict_to_store(
                artifact, key, iter
            )
        else:
            updated, key, labels = self._process_artifact_dict_to_store(
                artifact, key, iter
            )
        existed = True
        art = self._get_artifact(session, uid, project, key)
        if not art:
            # for backwards compatibility only validating key name on new artifacts
            validate_artifact_key_name(key, "artifact.key")
            art = Artifact(key=key, uid=uid, updated=updated, project=project)
            existed = False

        update_labels(art, labels)

        art.struct = artifact
        self._upsert(session, [art])
        if tag_artifact:
            tag = tag or "latest"

            # we want to ensure that the tag is valid before storing,
            # if it isn't, MLRunInvalidArgumentError will be raised
            validate_tag_name(tag, "artifact.metadata.tag")
            self.tag_artifacts(session, [art], project, tag)
            # we want to tag the artifact also as "latest" if it's the first time we store it, reason is that there are
            # updates we are doing to the metadata of the artifact (like updating the labels) and we don't want those
            # changes to be reflected in the "latest" tag, as this in not actual the "latest" version of the artifact
            # which was produced by the user
            if not existed and tag != "latest":
                self.tag_artifacts(session, [art], project, "latest")

    def _mark_best_iteration_artifact(
        self,
        session,
        project,
        key,
        link_artifact,
        uid=None,
    ):
        # get the artifact record from the db
        link_iteration = link_artifact.get("spec", {}).get("link_iteration")
        link_tree = link_artifact.get("spec", {}).get("link_tree") or link_artifact.get(
            "metadata", {}
        ).get("tree")
        link_key = link_artifact.get("spec", {}).get("link_key")
        if link_key:
            key = link_key
        query = self._query(session, ArtifactV2).filter(
            ArtifactV2.project == project,
            ArtifactV2.key == key,
            ArtifactV2.iteration == link_iteration,
        )
        if link_tree:
            query = query.filter(ArtifactV2.producer_id == link_tree)
        if uid:
            query = query.filter(ArtifactV2.uid == uid)

        artifact_record = query.one_or_none()
        if not artifact_record:
            raise mlrun.errors.MLRunNotFoundError(
                f"Best iteration artifact not found - {project}/{key}:{link_iteration}",
            )

        # update the artifact record with best iteration
        artifact_record.best_iteration = True

        artifacts_to_commit = [artifact_record]

        # remove the best iteration flag from the previous best iteration artifact
        query = self._query(session, ArtifactV2).filter(
            ArtifactV2.project == project,
            ArtifactV2.key == key,
            ArtifactV2.best_iteration,
            ArtifactV2.iteration != link_iteration,
        )
        if link_tree:
            query = query.filter(ArtifactV2.producer_id == link_tree)

        previous_best_iteration_artifacts = query.one_or_none()
        if previous_best_iteration_artifacts:
            previous_best_iteration_artifacts.best_iteration = False
            artifacts_to_commit.append(previous_best_iteration_artifacts)

        self._upsert(session, artifacts_to_commit)

    def _update_artifact_record_from_dict(
        self,
        artifact_record,
        artifact_dict: dict,
        project: str,
        uid: str,
        iter: int = None,
        best_iteration: bool = False,
        tag: str = None,
    ):
        artifact_record.project = project
        artifact_record.iteration = iter
        kind = artifact_dict.get("kind") or "artifact"
        artifact_record.kind = kind
        artifact_record.producer_id = artifact_dict["metadata"].get("tree")
        updated_datetime = datetime.now(timezone.utc)
        artifact_record.updated = updated_datetime
        if not artifact_record.created:
            created = artifact_dict["metadata"].pop("created", None)
            artifact_record.created = (
                datetime.strptime(created, "%Y-%m-%d %H:%M:%S.%f%z")
                if created
                else datetime.now(timezone.utc)
            )
        if best_iteration:
            artifact_record.best_iteration = True

        artifact_record.uid = uid

        artifact_dict["metadata"]["updated"] = str(updated_datetime)
        artifact_dict["metadata"]["created"] = str(artifact_record.created)
        artifact_dict["kind"] = kind
        if tag:
            artifact_dict["metadata"]["tag"] = tag

        artifact_record.full_object = artifact_dict

        # labels are stored in a separate table
        labels = artifact_dict["metadata"].pop("labels", {}) or {}
        update_labels(artifact_record, labels)

    def _create_artifact(
        self,
        session,
        project,
        artifact,
        key,
        tag="",
        uid=None,
        iteration=None,
        best_iteration=False,
    ):
        # check if the object already exists
        query = self._query(session, ArtifactV2, key=key, project=project, uid=uid)
        existing_object = query.one_or_none()
        if existing_object:
            object_uri = generate_object_uri(project, key, tag)
            raise mlrun.errors.MLRunConflictError(
                f"Adding an already-existing {ArtifactV2.__name__} - {object_uri}"
            )

        db_artifact = ArtifactV2(project=project, key=key)
        self._update_artifact_record_from_dict(
            db_artifact, artifact, project, uid, iteration, best_iteration, tag
        )

        self._upsert(session, [db_artifact])
        if tag:
            self.tag_objects_v2(
                session, [db_artifact], project, tag, obj_name_attribute="key"
            )

            # we want to tag the artifact also as "latest" if it's the first time we store it
            if tag != "latest":
                self.tag_objects_v2(
                    session, [db_artifact], project, "latest", obj_name_attribute="key"
                )

        return uid

    def _list_artifacts_for_tagging(
        self,
        session: Session,
        project_name: str,
        identifier: mlrun.common.schemas.ArtifactIdentifier,
    ):
        return self.list_artifacts(
            session,
            project=project_name,
            name=identifier.key,
            kind=identifier.kind,
            iter=identifier.iter,
            # 1. will be changed to uid, after refactoring the code, currently to list artifacts by uid
            # we are passing it into the tag param and resolve whether it's a uid or a tag in the
            # list_artifacts method (_resolve_tag)
            # 2. if the identifier.uid is None, we want to list all artifacts, so we pass "*"
            tag=identifier.uid or "*",
            as_records=True,
            # 1. because of backwards compatible that list_artifacts is keeping, we want to pass the function
            # indication that the tag which is passed is uid
            # 2. if uid wasn't passed as part of the identifiers then
            # we will ask for tag "*" and in that case we don't want to use the tag as uid
            use_tag_as_uid=bool(identifier.uid),
        )

    def _list_artifacts_for_tagging_v2(
        self,
        session: Session,
        project_name: str,
        identifier: mlrun.common.schemas.ArtifactIdentifier,
    ):
        return self.list_artifacts_v2(
            session,
            project=project_name,
            name=identifier.key,
            kind=identifier.kind,
            iter=identifier.iter,
            uid=identifier.uid,
            as_records=True,
        )

    @staticmethod
    def _process_artifact_dict_to_store(artifact, key, iter=None):
        updated = artifact["metadata"].get("updated")
        if not updated:
            updated = artifact["metadata"]["updated"] = datetime.now(timezone.utc)
        db_key = artifact["spec"].get("db_key")
        if db_key and db_key != key:
            raise mlrun.errors.MLRunInvalidArgumentError(
                "Conflict between requested key and key in artifact body"
            )
        if not db_key:
            artifact["spec"]["db_key"] = key
        if iter:
            key = f"{iter}-{key}"
        labels = artifact["metadata"].get("labels", {})

        # Ensure there is no "tag" field in the object, to avoid inconsistent situations between
        # body and tag parameter provided.
        artifact["metadata"].pop("tag", None)
        return updated, key, labels

    @staticmethod
    def _process_legacy_artifact_dict_to_store(artifact, key, iter=None):
        updated = artifact.get("updated")
        if not updated:
            updated = artifact["updated"] = datetime.now(timezone.utc)
        db_key = artifact.get("db_key")
        if db_key and db_key != key:
            raise mlrun.errors.MLRunInvalidArgumentError(
                "Conflict between requested key and key in artifact body"
            )
        if not db_key:
            artifact["db_key"] = key
        if iter:
            key = f"{iter}-{key}"
        labels = artifact.get("labels", {})

        # Ensure there is no "tag" field in the object, to avoid inconsistent situations between
        # body and tag parameter provided.
        artifact.pop("tag", None)
        return updated, key, labels

    @staticmethod
    def _set_tag_in_artifact_struct(artifact, tag):
        if is_legacy_artifact(artifact):
            artifact["tag"] = tag
        else:
            artifact["metadata"]["tag"] = tag

    def _add_tags_to_artifact_struct(
        self, session, artifact_struct, artifact_id, tag=None
    ):
        artifacts = []
        if tag and tag != "*":
            self._set_tag_in_artifact_struct(artifact_struct, tag)
            artifacts.append(artifact_struct)
        else:
            tag_results = self._query(session, Artifact.Tag, obj_id=artifact_id).all()
            if not tag_results:
                return [artifact_struct]
            for tag_object in tag_results:
                artifact_with_tag = deepcopy(artifact_struct)
                self._set_tag_in_artifact_struct(artifact_with_tag, tag_object.name)
                artifacts.append(artifact_with_tag)
        return artifacts

    def _add_tags_to_artifact_struct_v2(
        self, session, artifact_struct, artifact_id, cls=Artifact, tag=None
    ):
        artifacts = []
        if tag and tag != "*":
            self._set_tag_in_artifact_struct(artifact_struct, tag)
            artifacts.append(artifact_struct)
        else:
            tag_results = self._query(session, cls.Tag, obj_id=artifact_id).all()
            if not tag_results:
                return [artifact_struct]
            for tag_object in tag_results:
                artifact_with_tag = deepcopy(artifact_struct)
                self._set_tag_in_artifact_struct(artifact_with_tag, tag_object.name)
                artifacts.append(artifact_with_tag)
        return artifacts

    def _get_link_artifacts_by_keys_and_uids(self, session, project, identifiers):
        # identifiers are tuples of (key, uid)
        if not identifiers:
            return []
        predicates = [
            and_(Artifact.key == key, Artifact.uid == uid) for (key, uid) in identifiers
        ]
        return (
            self._query(session, Artifact, project=project)
            .filter(or_(*predicates))
            .all()
        )

    def _delete_artifacts_tags(
        self,
        session,
        project: str,
        artifacts: typing.List[Artifact],
        tags: typing.List[str] = None,
        commit: bool = True,
    ):
        artifacts_keys = [str(artifact.key) for artifact in artifacts]
        query = (
            session.query(Artifact.Tag)
            .join(Artifact)
            .filter(
                Artifact.project == project,
                Artifact.key.in_(artifacts_keys),
            )
        )
        if tags:
            query = query.filter(Artifact.Tag.name.in_(tags))
        for tag in query:
            session.delete(tag)
        if commit:
            session.commit()

    def _delete_artifacts_tags_v2(
        self,
        session,
        project: str,
        artifacts: typing.List[ArtifactV2],
        tags: typing.List[str] = None,
        commit: bool = True,
    ):
        artifacts_keys = [str(artifact.key) for artifact in artifacts]
        query = (
            session.query(ArtifactV2.Tag)
            .join(ArtifactV2)
            .filter(
                ArtifactV2.project == project,
                ArtifactV2.key.in_(artifacts_keys),
            )
        )
        if tags:
            query = query.filter(ArtifactV2.Tag.name.in_(tags))
        for tag in query:
            session.delete(tag)
        if commit:
            session.commit()

    def _delete_artifact_tags(
        self, session, project, artifact_key, tag_name="", commit=True
    ):
        query = (
            session.query(Artifact.Tag)
            .join(Artifact)
            .filter(Artifact.project == project, Artifact.key == artifact_key)
        )
        if tag_name:
            query = query.filter(Artifact.Tag.name == tag_name)
        for tag in query:
            session.delete(tag)
        if commit:
            session.commit()

    def _add_artifact_name_query(self, query, name=None):
        if not name:
            return query

        if name.startswith("~"):
            # Escape special chars (_,%) since we still need to do a like query.
            exact_name = self._escape_characters_for_like_query(name)
            # Use Like query to find substring matches
            return query.filter(
                ArtifactV2.key.ilike(f"%{exact_name[1:]}%", escape="\\")
            )

        return query.filter(ArtifactV2.key == name)

    def _add_artifact_name_and_iter_query(self, query, name=None, iter=None):
        if not name and not iter:
            return query

        # Escape special chars (_,%) since we still need to do a like query because of the iter.
        # Also limit length to len(str) + 3, assuming iter is < 100 (two iter digits + hyphen)
        # this helps filter the situations where we match a suffix by mistake due to the like query.
        exact_name = self._escape_characters_for_like_query(name)

        if name and name.startswith("~"):
            # Like query
            iter_prefix = f"{iter}-" if iter else ""
            return query.filter(
                Artifact.key.ilike(f"{iter_prefix}%{exact_name[1:]}%", escape="\\")
            )

        # From here on, it's either exact name match or no name
        if iter:
            if name:
                return query.filter(Artifact.key == f"{iter}-{name}")
            return query.filter(Artifact.key.ilike(f"{iter}-%"))

        # Exact match, no iter specified
        return query.filter(
            or_(
                Artifact.key == name,
                and_(
                    Artifact.key.like(f"%-{exact_name}", escape="\\"),
                    func.length(Artifact.key) < len(name) + 4,
                ),
            )
        )

    def _find_artifacts(
        self,
        session,
        project,
        ids,
        labels=None,
        since=None,
        until=None,
        name=None,
        kind=None,
        category: mlrun.common.schemas.ArtifactCategories = None,
        iter=None,
        use_tag_as_uid: bool = None,
    ):
        """
        TODO: refactor this method
        basically ids should be list of strings (representing ids), but we also handle 3 special cases (mainly for
        BC until we refactor the whole artifacts API):
        1. ids == "*" - in which we don't care about ids we just don't add any filter for this column
        2. ids == "latest":
        use_tag_as_uid==(None or False) we find the relevant uid by finding the latest artifact using the updated column
        use_tag_as_uid==True we are treating the ids as uid (for backwards compatibility where we have artifacts which
        were created with uid==latest when created using the project.log_artifact() method)
        3. ids is a string (different than "latest") - in which the meaning is actually a uid, so we add this filter
        """
        if category and kind:
            message = "Category and Kind filters can't be given together"
            logger.warning(message, kind=kind, category=category)
            raise ValueError(message)
        labels = label_set(labels)
        query = self._query(session, Artifact, project=project)
        if ids != "*":
            if ids == "latest" and not use_tag_as_uid:
                query = self._latest_uid_filter(session, query)
            elif isinstance(ids, str):
                query = query.filter(Artifact.uid == ids)
            else:
                query = query.filter(Artifact.id.in_(ids))
        query = self._add_labels_filter(session, query, Artifact, labels)

        if since or until:
            since = since or datetime.min
            until = until or datetime.max
            query = query.filter(
                and_(Artifact.updated >= since, Artifact.updated <= until)
            )

        query = self._add_artifact_name_and_iter_query(query, name, iter)

        if kind:
            return self._filter_artifacts_by_kinds(query, [kind])

        elif category:
            filtered_artifacts = self._filter_artifacts_by_category(query, category)
            # TODO - this is a hack needed since link artifacts will be returned even for artifacts of
            #        the wrong category. Remove this when we refactor this area.
            return self._filter_out_extra_link_artifacts(filtered_artifacts)
        else:
            return query.all()

    def _find_artifacts_v2(
        self,
        session,
        project,
        ids=None,
        tag=None,
        labels=None,
        since=None,
        until=None,
        name=None,
        kind=None,
        category: mlrun.common.schemas.ArtifactCategories = None,
        iter=None,
        uid=None,
        producer_id=None,
        best_iteration=False,
    ):
        if category and kind:
            message = "Category and Kind filters can't be given together"
            logger.warning(message, kind=kind, category=category)
            raise ValueError(message)

        query = self._query(session, ArtifactV2, project=project)

        if ids:
            query = query.filter(ArtifactV2.id.in_(ids))
        if tag and tag != "*":
            obj_name = name or None
            object_tag_uids = self._resolve_class_tag_uids(
                session, ArtifactV2, project, tag, obj_name
            )
            if not object_tag_uids:
                return []
            query = query.filter(ArtifactV2.uid.in_(object_tag_uids))
        if uid:
            query = query.filter(ArtifactV2.uid == uid)
        if name:
            query = self._add_artifact_name_query(query, name)
        if iter is not None:
            query = query.filter(ArtifactV2.iteration == iter)
        if best_iteration:
            query = query.filter(ArtifactV2.best_iteration == best_iteration)
        if producer_id:
            query = query.filter(ArtifactV2.producer_id == producer_id)
        if labels:
            labels = label_set(labels)
            query = self._add_labels_filter(session, query, ArtifactV2, labels)
        if since or until:
            since = since or datetime.min
            until = until or datetime.max
            query = query.filter(
                and_(ArtifactV2.updated >= since, ArtifactV2.updated <= until)
            )
        if kind:
            query = query.filter(ArtifactV2.kind == kind)
        elif category:
            kinds, exclude = category.to_kinds_filter()
            if exclude:
                query = query.filter(ArtifactV2.kind.notin_(kinds))
            else:
                query = query.filter(ArtifactV2.kind.in_(kinds))

        return query.all()

    def _filter_artifacts_by_category(
        self, artifacts, category: mlrun.common.schemas.ArtifactCategories
    ):
        kinds, exclude = category.to_kinds_filter()
        return self._filter_artifacts_by_kinds(artifacts, kinds, exclude)

    def _filter_artifacts_by_kinds(
        self, artifacts, kinds: List[str], exclude: bool = False
    ):
        """
        :param kinds - list of kinds to filter by
        :param exclude - if true then the filter will be "all except" - get all artifacts excluding the ones who have
         any of the given kinds
        """
        # see docstring of _post_query_runs_filter for why we're filtering it manually
        filtered_artifacts = []
        for artifact in artifacts:
            artifact_json = artifact.struct
            if (
                artifact_json
                and isinstance(artifact_json, dict)
                and (
                    (
                        not exclude
                        and any([kind == artifact_json.get("kind") for kind in kinds])
                    )
                    or (
                        exclude
                        and all([kind != artifact_json.get("kind") for kind in kinds])
                    )
                )
            ):
                filtered_artifacts.append(artifact)
        return filtered_artifacts

    # TODO - this is a hack needed since link artifacts will be returned even for artifacts of
    #        the wrong category. Remove this when we refactor this area.
    @staticmethod
    def _filter_out_extra_link_artifacts(artifacts):
        # Only keep link artifacts that point at "real" artifacts that already exist in the results
        existing_keys = set()
        link_artifacts = []
        filtered_artifacts = []
        for artifact in artifacts:
            if artifact.struct.get("kind") != "link":
                existing_keys.add(artifact.key)
                filtered_artifacts.append(artifact)
            else:
                link_artifacts.append(artifact)

        for link_artifact in link_artifacts:
            if "spec" in link_artifact.struct:
                link_iteration = link_artifact.struct["spec"].get("link_iteration")
            else:
                link_iteration = link_artifact.struct.get("link_iteration")
            if not link_iteration:
                continue
            linked_key = f"{link_iteration}-{link_artifact.key}"
            if linked_key in existing_keys:
                filtered_artifacts.append(link_artifact)

        return filtered_artifacts

    def _get_artifact(self, session, uid, project, key):
        try:
            resp = self._query(
                session, Artifact, uid=uid, project=project, key=key
            ).one_or_none()
            return resp
        finally:
            pass

    def _get_existing_artifact(
        self,
        session,
        project: str,
        name: str,
        tag: str = None,
        uid: str = None,
    ):
        query = self._query(session, ArtifactV2, key=name, project=project)
        computed_tag = tag or "latest"
        object_tag_uid = None
        if tag and not uid:
            object_tag_uid = self._resolve_class_tag_uid(
                session, ArtifactV2, project, name, computed_tag
            )
            if object_tag_uid is None:
                return None, None, None
            uid = object_tag_uid
        if uid:
            query = query.filter(ArtifactV2.uid == uid)
        return computed_tag, object_tag_uid, query.one_or_none()

    def _should_update_artifact(
        self,
        session: Session,
        project: str,
        existing_artifact: ArtifactV2,
        uid=None,
        tag=None,
        iteration=None,
    ):
        # we should create a new artifact if we got a new iteration or tag,
        # otherwise we should update the existing artifact
        if uid is not None and existing_artifact.uid != uid:
            return False
        if iteration is not None and existing_artifact.iteration != iteration:
            return False
        if tag:
            tag = self._query(
                session,
                ArtifactV2.Tag,
                project=project,
                obj_name=existing_artifact.key,
                name=tag,
            )
            if tag.one_or_none() is None:
                return False
        return True

    # ---- Functions ----
    @retry_on_conflict
    def store_function(
        self,
        session,
        function,
        name,
        project="",
        tag="",
        versioned=False,
    ) -> str:
        logger.debug(
            "Storing function to DB",
            name=name,
            project=project,
            tag=tag,
            versioned=versioned,
            function=function,
        )
        function = deepcopy(function)
        project = project or config.default_project
        tag = tag or get_in(function, "metadata.tag") or "latest"
        hash_key = fill_function_hash(function, tag)

        # clear tag from object in case another function will "take" that tag
        update_in(function, "metadata.tag", "")

        # versioned means whether we want to version this function object so that it will queryable by its hash key
        # to enable that we set the uid to the hash key so it will have a unique record (Unique constraint of function
        # is the set (project, name, uid))
        # when it's not enabled it means we want to have one unique function object for the set (project, name, tag)
        # that will be reused on every store function (cause we don't want to version each version e.g. create a new
        # record) so we set the uid to be unversioned-{tag}
        if versioned:
            uid = hash_key
        else:
            uid = f"{unversioned_tagged_object_uid_prefix}{tag}"

        updated = datetime.now(timezone.utc)
        update_in(function, "metadata.updated", updated)
        body_name = function.get("metadata", {}).get("name")
        if body_name and body_name != name:
            raise mlrun.errors.MLRunInvalidArgumentError(
                f"Conflict between requested name and name in function body, function name is {name} while body_name is"
                f" {body_name}"
            )
        if not body_name:
            function.setdefault("metadata", {})["name"] = name
        fn = self._get_class_instance_by_uid(session, Function, name, project, uid)
        if not fn:
            fn = Function(
                name=name,
                project=project,
                uid=uid,
            )
        fn.updated = updated
        labels = get_in(function, "metadata.labels", {})
        update_labels(fn, labels)
        fn.struct = function
        self._upsert(session, [fn])
        self.tag_objects_v2(session, [fn], project, tag)
        return hash_key

    def list_functions(
        self,
        session: Session,
        name: str = None,
        project: str = None,
        tag: str = None,
        labels: List[str] = None,
        hash_key: str = None,
    ) -> typing.Union[FunctionList, List[dict]]:
        project = project or config.default_project
        uids = None
        if tag:
            uids = self._resolve_class_tag_uids(session, Function, project, tag, name)
            if hash_key:
                uids = [uid for uid in uids if uid == hash_key] or None
        if not tag and hash_key:
            uids = [hash_key]
        functions = FunctionList()
        for function in self._find_functions(session, name, project, uids, labels):
            function_dict = function.struct
            if not tag:
                function_tags = self._list_function_tags(session, project, function.id)
                if len(function_tags) == 0:

                    # function status should be added only to tagged functions
                    function_dict["status"] = None

                    # the unversioned uid is only a place holder for tagged instance that are is versioned
                    # if another instance "took" the tag, we're left with an unversioned untagged instance
                    # don't list it
                    if function.uid.startswith(unversioned_tagged_object_uid_prefix):
                        continue

                    functions.append(function_dict)
                elif len(function_tags) == 1:
                    function_dict["metadata"]["tag"] = function_tags[0]
                    functions.append(function_dict)
                else:
                    for function_tag in function_tags:
                        function_dict_copy = deepcopy(function_dict)
                        function_dict_copy["metadata"]["tag"] = function_tag
                        functions.append(function_dict_copy)
            else:
                function_dict["metadata"]["tag"] = tag
                functions.append(function_dict)
        return functions

    def get_function(self, session, name, project="", tag="", hash_key="") -> dict:
        """
        In version 1.4.0 we added a normalization to the function name before storing.
        To be backwards compatible and allow users to query old non-normalized functions,
        we're providing a fallback to get_function:
        normalize the requested name and try to retrieve it from the database.
        If no answer is received, we will check to see if the original name contained underscores,
        if so, the retrieval will be repeated and the result (if it exists) returned.
        """
        normalized_function_name = mlrun.utils.normalize_name(name)
        try:
            return self._get_function(
                session, normalized_function_name, project, tag, hash_key
            )
        except mlrun.errors.MLRunNotFoundError as exc:
            if "_" in name:
                logger.warning(
                    "Failed to get underscore-named function, trying without normalization",
                    function_name=name,
                )
                return self._get_function(session, name, project, tag, hash_key)
            else:
                raise exc

    def delete_function(self, session: Session, project: str, name: str):
        logger.debug("Removing function from db", project=project, name=name)

        # deleting tags and labels, because in sqlite the relationships aren't necessarily cascading
        self._delete_function_tags(session, project, name, commit=False)
        self._delete_class_labels(
            session, Function, project=project, name=name, commit=False
        )
        self._delete(session, Function, project=project, name=name)

    def _get_function(self, session, name, project="", tag="", hash_key=""):
        project = project or config.default_project
        query = self._query(session, Function, name=name, project=project)
        computed_tag = tag or "latest"
        tag_function_uid = None
        if not tag and hash_key:
            uid = hash_key
        else:
            tag_function_uid = self._resolve_class_tag_uid(
                session, Function, project, name, computed_tag
            )
            if tag_function_uid is None:
                function_uri = generate_object_uri(project, name, tag)
                raise mlrun.errors.MLRunNotFoundError(
                    f"Function tag not found {function_uri}"
                )
            uid = tag_function_uid
        if uid:
            query = query.filter(Function.uid == uid)
        obj = query.one_or_none()
        if obj:
            function = obj.struct

            # If queried by hash key and nuclio/serving function remove status
            is_nuclio = (
                function.get("kind", "")
                in mlrun.runtimes.RuntimeKinds.nuclio_runtimes()
            )
            if hash_key and is_nuclio:
                function["status"] = None

            # If connected to a tag add it to metadata
            if tag_function_uid:
                function["metadata"]["tag"] = computed_tag
            return function
        else:
            function_uri = generate_object_uri(project, name, tag, hash_key)
            raise mlrun.errors.MLRunNotFoundError(f"Function not found {function_uri}")

    def _delete_functions(self, session: Session, project: str):
        for function_name in self._list_project_function_names(session, project):
            self.delete_function(session, project, function_name)

    def _list_project_function_names(
        self, session: Session, project: str
    ) -> typing.List[str]:
        return [
            name
            for name, in self._query(
                session, distinct(Function.name), project=project
            ).all()
        ]

    def _delete_resources_tags(self, session: Session, project: str):
        for tagged_class in _tagged:
            self._delete(session, tagged_class, project=project)

    def _delete_resources_labels(self, session: Session, project: str):
        for labeled_class in _labeled:
            if hasattr(labeled_class, "project"):
                self._delete(session, labeled_class, project=project)

    def _delete_function_tags(self, session, project, function_name, commit=True):
        query = session.query(Function.Tag).filter(
            Function.Tag.project == project, Function.Tag.obj_name == function_name
        )
        for obj in query:
            session.delete(obj)
        if commit:
            session.commit()

    def _list_function_tags(self, session, project, function_id):
        query = (
            session.query(Function.Tag.name)
            .filter(Function.Tag.project == project, Function.Tag.obj_id == function_id)
            .distinct()
        )
        return [row[0] for row in query]

<<<<<<< HEAD
    # ---- Schedules ----
=======
    def list_artifact_tags(
        self, session, project, category: mlrun.common.schemas.ArtifactCategories = None
    ) -> typing.List[typing.Tuple[str, str, str]]:
        """
        :return: a list of Tuple of (project, artifact.key, tag)
        """
        # TODO - refactor once we have the artifact kind as a field in the DB, the filtering on category can be done
        # as a simple SQL query, and don't need to use the extra processing of listing tags etc.

        artifacts = self.list_artifacts(
            session, project=project, tag="*", category=category
        )
        results = []
        for artifact in artifacts:
            if is_legacy_artifact(artifact):
                results.append((project, artifact.get("db_key"), artifact.get("tag")))
            else:
                results.append(
                    (
                        project,
                        artifact["spec"].get("db_key"),
                        artifact["metadata"].get("tag"),
                    )
                )

        return results

    @retry_on_conflict
>>>>>>> e46a4e53
    def store_schedule(
        self,
        session: Session,
        project: str,
        name: str,
        kind: mlrun.common.schemas.ScheduleKinds = None,
        scheduled_object: Any = None,
        cron_trigger: mlrun.common.schemas.ScheduleCronTrigger = None,
        labels: Dict = None,
        last_run_uri: str = None,
        concurrency_limit: int = None,
        next_run_time: datetime = None,
    ) -> typing.Tuple[mlrun.common.schemas.ScheduleRecord, bool]:
        schedule = self._get_schedule_record(
            session=session, project=project, name=name, raise_on_not_found=False
        )
        is_update = schedule is not None

        if not is_update:
            schedule = self._create_schedule_db_record(
                project=project,
                name=name,
                kind=kind,
                scheduled_object=scheduled_object,
                cron_trigger=cron_trigger,
                concurrency_limit=concurrency_limit,
                labels=labels,
                next_run_time=next_run_time,
            )

        self._update_schedule_body(
            schedule=schedule,
            scheduled_object=scheduled_object,
            cron_trigger=cron_trigger,
            labels=labels,
            last_run_uri=last_run_uri,
            concurrency_limit=concurrency_limit,
            next_run_time=next_run_time,
        )

        logger.debug(
            "Storing schedule to db",
            project=schedule.project,
            name=schedule.name,
            kind=schedule.kind,
            cron_trigger=schedule.cron_trigger,
            labels=schedule.labels,
            concurrency_limit=schedule.concurrency_limit,
            scheduled_object=schedule.scheduled_object,
        )

        self._upsert(session, [schedule])

        schedule = self._transform_schedule_record_to_scheme(schedule)
        return schedule, is_update

    def create_schedule(
        self,
        session: Session,
        project: str,
        name: str,
        kind: mlrun.common.schemas.ScheduleKinds,
        scheduled_object: Any,
        cron_trigger: mlrun.common.schemas.ScheduleCronTrigger,
        concurrency_limit: int,
        labels: Dict = None,
        next_run_time: datetime = None,
    ) -> mlrun.common.schemas.ScheduleRecord:

        schedule_record = self._create_schedule_db_record(
            project=project,
            name=name,
            kind=kind,
            scheduled_object=scheduled_object,
            cron_trigger=cron_trigger,
            concurrency_limit=concurrency_limit,
            labels=labels,
            next_run_time=next_run_time,
        )

        logger.debug(
            "Saving schedule to db",
            project=schedule_record.project,
            name=schedule_record.name,
            kind=schedule_record.kind,
            cron_trigger=schedule_record.cron_trigger,
            concurrency_limit=schedule_record.concurrency_limit,
            next_run_time=schedule_record.next_run_time,
        )
        self._upsert(session, [schedule_record])

        schedule = self._transform_schedule_record_to_scheme(schedule_record)
        return schedule

    @staticmethod
    def _create_schedule_db_record(
        project: str,
        name: str,
        kind: mlrun.common.schemas.ScheduleKinds,
        scheduled_object: Any,
        cron_trigger: mlrun.common.schemas.ScheduleCronTrigger,
        concurrency_limit: int,
        labels: Dict = None,
        next_run_time: datetime = None,
    ) -> Schedule:
        if concurrency_limit is None:
            concurrency_limit = config.httpdb.scheduling.default_concurrency_limit
        if next_run_time is not None:
            # We receive the next_run_time with localized timezone info (e.g +03:00). All the timestamps should be
            # saved in the DB in UTC timezone, therefore we transform next_run_time to UTC as well.
            next_run_time = next_run_time.astimezone(pytz.utc)

        schedule = Schedule(
            project=project,
            name=name,
            kind=kind.value,
            creation_time=datetime.now(timezone.utc),
            concurrency_limit=concurrency_limit,
            next_run_time=next_run_time,
            # these are properties of the object that map manually (using getters and setters) to other column of the
            # table and therefore Pycharm yells that they're unexpected
            scheduled_object=scheduled_object,
            cron_trigger=cron_trigger,
        )

        update_labels(schedule, labels or {})
        return schedule

    def update_schedule(
        self,
        session: Session,
        project: str,
        name: str,
        scheduled_object: Any = None,
        cron_trigger: mlrun.common.schemas.ScheduleCronTrigger = None,
        labels: Dict = None,
        last_run_uri: str = None,
        concurrency_limit: int = None,
        next_run_time: datetime = None,
    ):
        schedule = self._get_schedule_record(session, project, name)

        self._update_schedule_body(
            schedule=schedule,
            scheduled_object=scheduled_object,
            cron_trigger=cron_trigger,
            labels=labels,
            last_run_uri=last_run_uri,
            concurrency_limit=concurrency_limit,
            next_run_time=next_run_time,
        )

        logger.debug(
            "Updating schedule in db",
            project=project,
            name=name,
            cron_trigger=cron_trigger,
            labels=labels,
            concurrency_limit=concurrency_limit,
            next_run_time=next_run_time,
        )
        self._upsert(session, [schedule])

    @staticmethod
    def _update_schedule_body(
        schedule: Schedule,
        scheduled_object: Any = None,
        cron_trigger: mlrun.common.schemas.ScheduleCronTrigger = None,
        labels: Dict = None,
        last_run_uri: str = None,
        concurrency_limit: int = None,
        next_run_time: datetime = None,
    ):
        # explicitly ensure the updated fields are not None, as they can be empty strings/dictionaries etc.
        if scheduled_object is not None:
            schedule.scheduled_object = scheduled_object

        if cron_trigger is not None:
            schedule.cron_trigger = cron_trigger

        if labels is not None:
            update_labels(schedule, labels)

        if last_run_uri is not None:
            schedule.last_run_uri = last_run_uri

        if concurrency_limit is not None:
            schedule.concurrency_limit = concurrency_limit

        if next_run_time is not None:
            # We receive the next_run_time with localized timezone info (e.g +03:00). All the timestamps should be
            # saved in the DB in UTC timezone, therefore we transform next_run_time to UTC as well.
            schedule.next_run_time = next_run_time.astimezone(pytz.utc)

    def list_schedules(
        self,
        session: Session,
        project: str = None,
        name: str = None,
        labels: str = None,
        kind: mlrun.common.schemas.ScheduleKinds = None,
    ) -> List[mlrun.common.schemas.ScheduleRecord]:
        logger.debug("Getting schedules from db", project=project, name=name, kind=kind)
        query = self._query(session, Schedule, project=project, kind=kind)
        if name is not None:
            query = query.filter(generate_query_predicate_for_name(Schedule.name, name))
        labels = label_set(labels)
        query = self._add_labels_filter(session, query, Schedule, labels)

        schedules = [
            self._transform_schedule_record_to_scheme(db_schedule)
            for db_schedule in query
        ]
        return schedules

    def get_schedule(
        self, session: Session, project: str, name: str, raise_on_not_found: bool = True
    ) -> typing.Optional[mlrun.common.schemas.ScheduleRecord]:
        logger.debug("Getting schedule from db", project=project, name=name)
        schedule_record = self._get_schedule_record(
            session, project, name, raise_on_not_found
        )
        if not schedule_record:
            return
        schedule = self._transform_schedule_record_to_scheme(schedule_record)
        return schedule

<<<<<<< HEAD
=======
    def _get_schedule_record(
        self, session: Session, project: str, name: str, raise_on_not_found: bool = True
    ) -> Schedule:
        query = self._query(session, Schedule, project=project, name=name)
        schedule_record = query.one_or_none()
        if not schedule_record and raise_on_not_found:
            raise mlrun.errors.MLRunNotFoundError(
                f"Schedule not found: project={project}, name={name}"
            )
        return schedule_record

>>>>>>> e46a4e53
    def delete_schedule(self, session: Session, project: str, name: str):
        logger.debug("Removing schedule from db", project=project, name=name)
        self._delete_class_labels(
            session, Schedule, project=project, name=name, commit=False
        )
        self._delete(session, Schedule, project=project, name=name)

    def delete_schedules(self, session: Session, project: str):
        logger.debug("Removing schedules from db", project=project)
        for schedule in self.list_schedules(session, project=project):
            self.delete_schedule(session, project, schedule.name)

    def _get_schedule_record(
        self, session: Session, project: str, name: str, raise_on_not_found: bool = True
    ) -> mlrun.common.schemas.ScheduleRecord:
        query = self._query(session, Schedule, project=project, name=name)
        schedule_record = query.one_or_none()
        if not schedule_record and raise_on_not_found:
            raise mlrun.errors.MLRunNotFoundError(
                f"Schedule not found: project={project}, name={name}"
            )
        return schedule_record

    def _delete_feature_vectors(self, session: Session, project: str):
        logger.debug("Removing feature-vectors from db", project=project)
        for feature_vector_name in self._list_project_feature_vector_names(
            session, project
        ):
            self.delete_feature_vector(session, project, feature_vector_name)

    def _list_project_feature_vector_names(
        self, session: Session, project: str
    ) -> typing.List[str]:
        return [
            name
            for name, in self._query(
                session, distinct(FeatureVector.name), project=project
            ).all()
        ]

    def tag_objects_v2(
        self,
        session,
        objs,
        project: str,
        name: str,
        obj_name_attribute: str = "name",
    ):
        tags = []
        for obj in objs:
            query = self._query(
                session,
                obj.Tag,
                name=name,
                project=project,
                obj_name=obj.__getattribute__(obj_name_attribute),
            )

            tag = query.one_or_none()
            if not tag:
                tag = obj.Tag(
                    project=project,
                    name=name,
                    obj_name=obj.__getattribute__(obj_name_attribute),
                )
            tag.obj_id = obj.id
            tags.append(tag)
        self._upsert(session, tags)

    # ---- Projects ----
    def create_project(self, session: Session, project: mlrun.common.schemas.Project):
        logger.debug("Creating project in DB", project_name=project.metadata.name)
        created = datetime.utcnow()
        project.metadata.created = created
        # TODO: handle taking out the functions/workflows/artifacts out of the project and save them separately
        project_record = Project(
            name=project.metadata.name,
            description=project.spec.description,
            source=project.spec.source,
            state=project.status.state,
            created=created,
            owner=project.spec.owner,
            full_object=project.dict(),
        )
        labels = project.metadata.labels or {}
        update_labels(project_record, labels)
        self._upsert(session, [project_record])

    @retry_on_conflict
    def store_project(
        self, session: Session, name: str, project: mlrun.common.schemas.Project
    ):
        logger.debug(
            "Storing project in DB",
            name=name,
            project_metadata=project.metadata,
            project_owner=project.spec.owner,
            project_desired_state=project.spec.desired_state,
            project_status=project.status,
        )
        project_record = self._get_project_record(
            session, name, raise_on_not_found=False
        )
        if not project_record:
            self.create_project(session, project)
        else:
            self._update_project_record_from_project(session, project_record, project)

    def patch_project(
        self,
        session: Session,
        name: str,
        project: dict,
        patch_mode: mlrun.common.schemas.PatchMode = mlrun.common.schemas.PatchMode.replace,
    ):
        logger.debug("Patching project in DB", name=name, patch_mode=patch_mode)
        project_record = self._get_project_record(session, name)
        self._patch_project_record_from_project(
            session, name, project_record, project, patch_mode
        )

    def get_project(
        self, session: Session, name: str = None, project_id: int = None
    ) -> mlrun.common.schemas.Project:
        project_record = self._get_project_record(session, name, project_id)

        return self._transform_project_record_to_schema(session, project_record)

    def delete_project(
        self,
        session: Session,
        name: str,
        deletion_strategy: mlrun.common.schemas.DeletionStrategy = mlrun.common.schemas.DeletionStrategy.default(),
    ):
        logger.debug(
            "Deleting project from DB", name=name, deletion_strategy=deletion_strategy
        )
        self._delete(session, Project, name=name)

    def list_projects(
        self,
        session: Session,
        owner: str = None,
        format_: mlrun.common.schemas.ProjectsFormat = mlrun.common.schemas.ProjectsFormat.full,
        labels: List[str] = None,
        state: mlrun.common.schemas.ProjectState = None,
        names: typing.Optional[typing.List[str]] = None,
    ) -> mlrun.common.schemas.ProjectsOutput:
        query = self._query(session, Project, owner=owner, state=state)

        # if format is name_only, we don't need to query the full project object, we can just query the name
        # and return it as a list of strings
        if format_ == mlrun.common.schemas.ProjectsFormat.name_only:
            query = self._query(session, Project.name, owner=owner, state=state)

        # attach filters to the query
        if labels:
            query = self._add_labels_filter(session, query, Project, labels)
        if names is not None:
            query = query.filter(Project.name.in_(names))

        project_records = query.all()

        # format the projects according to the requested format
        projects = []
        for project_record in project_records:
            if format_ == mlrun.common.schemas.ProjectsFormat.name_only:
                projects.append(project_record.name)

            elif format_ == mlrun.common.schemas.ProjectsFormat.minimal:
                projects.append(
                    mlrun.api.utils.helpers.minimize_project_schema(
                        self._transform_project_record_to_schema(
                            session, project_record
                        )
                    )
                )

            # leader format is only for follower mode which will format the projects returned from here
            elif format_ in [
                mlrun.common.schemas.ProjectsFormat.full,
                mlrun.common.schemas.ProjectsFormat.leader,
            ]:
                projects.append(
                    self._transform_project_record_to_schema(session, project_record)
                )
            else:
                raise NotImplementedError(
                    f"Provided format is not supported. format={format_}"
                )
        return mlrun.common.schemas.ProjectsOutput(projects=projects)

    async def get_project_resources_counters(
        self,
    ) -> Tuple[
        Dict[str, int],
        Dict[str, int],
        Dict[str, int],
        Dict[str, int],
        Dict[str, int],
        Dict[str, int],
    ]:
        results = await asyncio.gather(
            fastapi.concurrency.run_in_threadpool(
                mlrun.api.db.session.run_function_with_new_db_session,
                self._calculate_files_counters,
            ),
            fastapi.concurrency.run_in_threadpool(
                mlrun.api.db.session.run_function_with_new_db_session,
                self._calculate_schedules_counters,
            ),
            fastapi.concurrency.run_in_threadpool(
                mlrun.api.db.session.run_function_with_new_db_session,
                self._calculate_feature_sets_counters,
            ),
            fastapi.concurrency.run_in_threadpool(
                mlrun.api.db.session.run_function_with_new_db_session,
                self._calculate_models_counters,
            ),
            fastapi.concurrency.run_in_threadpool(
                mlrun.api.db.session.run_function_with_new_db_session,
                self._calculate_runs_counters,
            ),
        )
        (
            project_to_files_count,
            project_to_schedule_count,
            project_to_feature_set_count,
            project_to_models_count,
            (
                project_to_recent_failed_runs_count,
                project_to_running_runs_count,
            ),
        ) = results
        return (
            project_to_files_count,
            project_to_schedule_count,
            project_to_feature_set_count,
            project_to_models_count,
            project_to_recent_failed_runs_count,
            project_to_running_runs_count,
        )

    def _calculate_functions_counters(self, session) -> Dict[str, int]:
        functions_count_per_project = (
            session.query(Function.project, func.count(distinct(Function.name)))
            .group_by(Function.project)
            .all()
        )
        project_to_function_count = {
            result[0]: result[1] for result in functions_count_per_project
        }
        return project_to_function_count

    def _calculate_schedules_counters(self, session) -> Dict[str, int]:
        schedules_count_per_project = (
            session.query(Schedule.project, func.count(distinct(Schedule.name)))
            .group_by(Schedule.project)
            .all()
        )
        project_to_schedule_count = {
            result[0]: result[1] for result in schedules_count_per_project
        }
        return project_to_schedule_count

    def _calculate_feature_sets_counters(self, session) -> Dict[str, int]:
        feature_sets_count_per_project = (
            session.query(FeatureSet.project, func.count(distinct(FeatureSet.name)))
            .group_by(FeatureSet.project)
            .all()
        )
        project_to_feature_set_count = {
            result[0]: result[1] for result in feature_sets_count_per_project
        }
        return project_to_feature_set_count

    def _calculate_models_counters(self, session) -> Dict[str, int]:
        import mlrun.artifacts

        # The kind filter is applied post the query to the DB (manually in python code), so counting should be that
        # way as well, therefore we're doing it here, and can't do it with sql as the above
        # We're using the "latest" which gives us only one version of each artifact key, which is what we want to
        # count (artifact count, not artifact versions count)
        model_artifacts = self._find_artifacts(
            session, None, "latest", kind=mlrun.artifacts.model.ModelArtifact.kind
        )
        project_to_models_count = collections.defaultdict(int)
        for model_artifact in model_artifacts:
            project_to_models_count[model_artifact.project] += 1
        return project_to_models_count

    def _calculate_files_counters(self, session) -> Dict[str, int]:
        import mlrun.artifacts

        # The category filter is applied post the query to the DB (manually in python code), so counting should be that
        # way as well, therefore we're doing it here, and can't do it with sql as the above
        # We're using the "latest" which gives us only one version of each artifact key, which is what we want to
        # count (artifact count, not artifact versions count)
        file_artifacts = self._find_artifacts(
            session,
            None,
            "latest",
            category=mlrun.common.schemas.ArtifactCategories.other,
        )
        project_to_files_count = collections.defaultdict(int)
        for file_artifact in file_artifacts:
            project_to_files_count[file_artifact.project] += 1
        return project_to_files_count

    def _calculate_runs_counters(
        self, session
    ) -> Tuple[Dict[str, int], Dict[str, int]]:
        running_runs_count_per_project = (
            session.query(Run.project, func.count(distinct(Run.name)))
            .filter(
                Run.state.in_(mlrun.runtimes.constants.RunStates.non_terminal_states())
            )
            .group_by(Run.project)
            .all()
        )
        project_to_running_runs_count = {
            result[0]: result[1] for result in running_runs_count_per_project
        }

        one_day_ago = datetime.now() - timedelta(hours=24)
        recent_failed_runs_count_per_project = (
            session.query(Run.project, func.count(distinct(Run.name)))
            .filter(
                Run.state.in_(
                    [
                        mlrun.runtimes.constants.RunStates.error,
                        mlrun.runtimes.constants.RunStates.aborted,
                    ]
                )
            )
            .filter(Run.start_time >= one_day_ago)
            .group_by(Run.project)
            .all()
        )
        project_to_recent_failed_runs_count = {
            result[0]: result[1] for result in recent_failed_runs_count_per_project
        }
        return project_to_recent_failed_runs_count, project_to_running_runs_count

    async def generate_projects_summaries(
        self, session: Session, projects: List[str]
    ) -> List[mlrun.common.schemas.ProjectSummary]:
        (
            project_to_function_count,
            project_to_schedule_count,
            project_to_feature_set_count,
            project_to_models_count,
            project_to_recent_failed_runs_count,
            project_to_running_runs_count,
        ) = await self._get_project_resources_counters(session)
        project_summaries = []
        for project in projects:
            project_summaries.append(
                mlrun.common.schemas.ProjectSummary(
                    name=project,
                    functions_count=project_to_function_count.get(project, 0),
                    schedules_count=project_to_schedule_count.get(project, 0),
                    feature_sets_count=project_to_feature_set_count.get(project, 0),
                    models_count=project_to_models_count.get(project, 0),
                    runs_failed_recent_count=project_to_recent_failed_runs_count.get(
                        project, 0
                    ),
                    runs_running_count=project_to_running_runs_count.get(project, 0),
                    # This is a mandatory field - filling here with 0, it will be filled with the real number in the
                    # crud layer
                    pipelines_running_count=0,
                )
            )
        return project_summaries

    def _update_project_record_from_project(
        self,
        session: Session,
        project_record: Project,
        project: mlrun.common.schemas.Project,
    ):
        project.metadata.created = project_record.created
        project_dict = project.dict()
        # TODO: handle taking out the functions/workflows/artifacts out of the project and save them separately
        project_record.full_object = project_dict
        project_record.description = project.spec.description
        project_record.source = project.spec.source
        project_record.owner = project.spec.owner
        project_record.state = project.status.state
        labels = project.metadata.labels or {}
        update_labels(project_record, labels)
        self._upsert(session, [project_record])

    def _patch_project_record_from_project(
        self,
        session: Session,
        name: str,
        project_record: Project,
        project: dict,
        patch_mode: mlrun.common.schemas.PatchMode,
    ):
        project.setdefault("metadata", {})["created"] = project_record.created
        strategy = patch_mode.to_mergedeep_strategy()
        project_record_full_object = project_record.full_object
        mergedeep.merge(project_record_full_object, project, strategy=strategy)

        # If a bad kind value was passed, it will fail here (return 422 to caller)
        project = mlrun.common.schemas.Project(**project_record_full_object)
        self.store_project(
            session,
            name,
            project,
        )

        project_record.full_object = project_record_full_object
        self._upsert(session, [project_record])

    def is_project_exists(self, session: Session, name: str):
        project_record = self._get_project_record(
            session, name, raise_on_not_found=False
        )
        if not project_record:
            return False
        return True

    def _get_project_record(
        self,
        session: Session,
        name: str = None,
        project_id: int = None,
        raise_on_not_found: bool = True,
    ) -> typing.Optional[Project]:
        if not any([project_id, name]):
            raise mlrun.errors.MLRunInvalidArgumentError(
                "One of 'name' or 'project_id' must be provided"
            )
        project_record = self._query(
            session, Project, name=name, id=project_id
        ).one_or_none()
        if not project_record:
            if not raise_on_not_found:
                return None
            raise mlrun.errors.MLRunNotFoundError(
                f"Project not found: name={name}, project_id={project_id}"
            )

        return project_record

    def verify_project_has_no_related_resources(self, session: Session, name: str):
        artifacts = self._find_artifacts(session, name, "*")
        self._verify_empty_list_of_project_related_resources(
            name, artifacts, "artifacts"
        )
        logs = self._list_logs(session, name)
        self._verify_empty_list_of_project_related_resources(name, logs, "logs")
        runs = self._find_runs(session, None, name, []).all()
        self._verify_empty_list_of_project_related_resources(name, runs, "runs")
        notifications = []
        for cls in _with_notifications:
            notifications.extend(self._get_db_notifications(session, cls, project=name))
        self._verify_empty_list_of_project_related_resources(
            name, notifications, "notifications"
        )
        schedules = self.list_schedules(session, project=name)
        self._verify_empty_list_of_project_related_resources(
            name, schedules, "schedules"
        )
        functions = self._list_project_function_names(session, name)
        self._verify_empty_list_of_project_related_resources(
            name, functions, "functions"
        )
        feature_sets = self._list_project_feature_set_names(session, name)
        self._verify_empty_list_of_project_related_resources(
            name, feature_sets, "feature_sets"
        )
        feature_vectors = self._list_project_feature_vector_names(session, name)
        self._verify_empty_list_of_project_related_resources(
            name, feature_vectors, "feature_vectors"
        )

    def delete_project_related_resources(self, session: Session, name: str):
        self.del_artifacts(session, project=name)
        self._delete_logs(session, name)
        self.delete_run_notifications(session, project=name)
        self.del_runs(session, project=name)
        self.delete_schedules(session, name)
        self._delete_functions(session, name)
        self._delete_feature_sets(session, name)
        self._delete_feature_vectors(session, name)
        self._delete_background_tasks(session, project=name)
        self.delete_datastore_profiles(session, project=name)

        # resources deletion should remove their tags and labels as well, but doing another try in case there are
        # orphan resources
        self._delete_resources_tags(session, name)
        self._delete_resources_labels(session, name)

    @staticmethod
    def _verify_empty_list_of_project_related_resources(
        project: str, resources: List, resource_name: str
    ):
        if resources:
            raise mlrun.errors.MLRunPreconditionFailedError(
                f"Project {project} can not be deleted since related resources found: {resource_name}"
            )

    def _get_record_by_name_tag_and_uid(
        self,
        session,
        cls,
        project: str,
        name: str,
        tag: str = None,
        uid: str = None,
    ):
        query = self._query(session, cls, name=name, project=project)
        computed_tag = tag or "latest"
        object_tag_uid = None
        if tag or not uid:
            object_tag_uid = self._resolve_class_tag_uid(
                session, cls, project, name, computed_tag
            )
            if object_tag_uid is None:
                return None, None, None
            uid = object_tag_uid
        if uid:
            query = query.filter(cls.uid == uid)
        return computed_tag, object_tag_uid, query.one_or_none()

    # ---- Feature sets ----
    def create_feature_set(
        self,
        session,
        project,
        feature_set: mlrun.common.schemas.FeatureSet,
        versioned=True,
    ) -> str:
        (uid, tag, feature_set_dict,) = self._validate_and_enrich_record_for_creation(
            session, feature_set, FeatureSet, project, versioned
        )

        db_feature_set = FeatureSet(project=project)
        self._update_db_record_from_object_dict(db_feature_set, feature_set_dict, uid)
        self._update_feature_set_spec(db_feature_set, feature_set_dict)

        self._upsert(session, [db_feature_set])
        self.tag_objects_v2(session, [db_feature_set], project, tag)

        return uid

    def patch_feature_set(
        self,
        session,
        project,
        name,
        feature_set_patch: dict,
        tag=None,
        uid=None,
        patch_mode: mlrun.common.schemas.PatchMode = mlrun.common.schemas.PatchMode.replace,
    ) -> str:
        feature_set_record = self._get_feature_set(session, project, name, tag, uid)
        if not feature_set_record:
            feature_set_uri = generate_object_uri(project, name, tag)
            raise mlrun.errors.MLRunNotFoundError(
                f"Feature-set not found {feature_set_uri}"
            )

        feature_set_struct = feature_set_record.dict(exclude_none=True)
        # using mergedeep for merging the patch content into the existing dictionary
        strategy = patch_mode.to_mergedeep_strategy()
        mergedeep.merge(feature_set_struct, feature_set_patch, strategy=strategy)

        versioned = feature_set_record.metadata.uid is not None

        # If a bad kind value was passed, it will fail here (return 422 to caller)
        feature_set = mlrun.common.schemas.FeatureSet(**feature_set_struct)
        return self.store_feature_set(
            session,
            project,
            name,
            feature_set,
            feature_set.metadata.tag,
            uid,
            versioned,
            always_overwrite=True,
        )

    def get_feature_set(
        self,
        session,
        project: str,
        name: str,
        tag: str = None,
        uid: str = None,
    ) -> mlrun.common.schemas.FeatureSet:
        feature_set = self._get_feature_set(session, project, name, tag, uid)
        if not feature_set:
            feature_set_uri = generate_object_uri(project, name, tag)
            raise mlrun.errors.MLRunNotFoundError(
                f"Feature-set not found {feature_set_uri}"
            )

        return feature_set

    def _get_feature_set(
        self,
        session,
        project: str,
        name: str,
        tag: str = None,
        uid: str = None,
    ):
        (
            computed_tag,
            feature_set_tag_uid,
            db_feature_set,
        ) = self._get_record_by_name_tag_and_uid(
            session, FeatureSet, project, name, tag, uid
        )
        if db_feature_set:
            feature_set = self._transform_feature_set_model_to_schema(db_feature_set)

            # If connected to a tag add it to metadata
            if feature_set_tag_uid:
                feature_set.metadata.tag = computed_tag
            return feature_set
        else:
            return None

    def _get_records_to_tags_map(self, session, cls, project, tag, name=None):
        # Find object IDs by tag, project and object-name (which is a like query)
        tag_query = self._query(session, cls.Tag, project=project, name=tag)
        if name:
            tag_query = tag_query.filter(
                generate_query_predicate_for_name(cls.Tag.obj_name, name)
            )

        # Generate a mapping from each object id (note: not uid, it's the DB ID) to its associated tags.
        obj_id_tags = {}
        for row in tag_query:
            if row.obj_id in obj_id_tags:
                obj_id_tags[row.obj_id].append(row.name)
            else:
                obj_id_tags[row.obj_id] = [row.name]
        return obj_id_tags

    def _generate_records_with_tags_assigned(
        self, object_record, transform_fn, obj_id_tags, default_tag=None
    ):
        # Using a similar mechanism here to assign tags to feature sets as is used in list_functions. Please refer
        # there for some comments explaining the logic.
        results = []
        if default_tag:
            results.append(transform_fn(object_record, default_tag))
        else:
            object_tags = obj_id_tags.get(object_record.id, [])
            if len(object_tags) == 0 and not object_record.uid.startswith(
                unversioned_tagged_object_uid_prefix
            ):
                new_object = transform_fn(object_record)
                results.append(new_object)
            else:
                for object_tag in object_tags:
                    results.append(transform_fn(object_record, object_tag))
        return results

    @staticmethod
    def _generate_feature_set_digest(feature_set: mlrun.common.schemas.FeatureSet):
        return mlrun.common.schemas.FeatureSetDigestOutput(
            metadata=feature_set.metadata,
            spec=mlrun.common.schemas.FeatureSetDigestSpec(
                entities=feature_set.spec.entities,
                features=feature_set.spec.features,
            ),
        )

    def _generate_feature_or_entity_list_query(
        self,
        session,
        query_class,
        project: str,
        feature_set_keys,
        name: str = None,
        tag: str = None,
        labels: List[str] = None,
    ):
        # Query the actual objects to be returned
        query = (
            session.query(FeatureSet, query_class)
            .filter_by(project=project)
            .join(query_class)
        )

        if name:
            query = query.filter(
                generate_query_predicate_for_name(query_class.name, name)
            )
        if labels:
            query = self._add_labels_filter(session, query, query_class, labels)
        if tag:
            query = query.filter(FeatureSet.id.in_(feature_set_keys))

        return query

    def list_features(
        self,
        session,
        project: str,
        name: str = None,
        tag: str = None,
        entities: List[str] = None,
        labels: List[str] = None,
    ) -> mlrun.common.schemas.FeaturesOutput:
        # We don't filter by feature-set name here, as the name parameter refers to features
        feature_set_id_tags = self._get_records_to_tags_map(
            session, FeatureSet, project, tag, name=None
        )

        query = self._generate_feature_or_entity_list_query(
            session, Feature, project, feature_set_id_tags.keys(), name, tag, labels
        )

        if entities:
            query = query.join(FeatureSet.entities).filter(Entity.name.in_(entities))

        features_results = []
        for row in query:
            feature_record = mlrun.common.schemas.FeatureRecord.from_orm(row.Feature)
            feature_name = feature_record.name

            feature_sets = self._generate_records_with_tags_assigned(
                row.FeatureSet,
                self._transform_feature_set_model_to_schema,
                feature_set_id_tags,
                tag,
            )

            for feature_set in feature_sets:
                # Get the feature from the feature-set full structure, as it may contain extra fields (which are not
                # in the DB)
                feature = next(
                    (
                        feature
                        for feature in feature_set.spec.features
                        if feature.name == feature_name
                    ),
                    None,
                )
                if not feature:
                    raise mlrun.errors.MLRunInternalServerError(
                        "Inconsistent data in DB - features in DB not in feature-set document"
                    )

                features_results.append(
                    mlrun.common.schemas.FeatureListOutput(
                        feature=feature,
                        feature_set_digest=self._generate_feature_set_digest(
                            feature_set
                        ),
                    )
                )
        return mlrun.common.schemas.FeaturesOutput(features=features_results)

    def list_entities(
        self,
        session,
        project: str,
        name: str = None,
        tag: str = None,
        labels: List[str] = None,
    ) -> mlrun.common.schemas.EntitiesOutput:
        feature_set_id_tags = self._get_records_to_tags_map(
            session, FeatureSet, project, tag, name=None
        )

        query = self._generate_feature_or_entity_list_query(
            session, Entity, project, feature_set_id_tags.keys(), name, tag, labels
        )

        entities_results = []
        for row in query:
            entity_record = mlrun.common.schemas.FeatureRecord.from_orm(row.Entity)
            entity_name = entity_record.name

            feature_sets = self._generate_records_with_tags_assigned(
                row.FeatureSet,
                self._transform_feature_set_model_to_schema,
                feature_set_id_tags,
                tag,
            )

            for feature_set in feature_sets:
                # Get the feature from the feature-set full structure, as it may contain extra fields (which are not
                # in the DB)
                entity = next(
                    (
                        entity
                        for entity in feature_set.spec.entities
                        if entity.name == entity_name
                    ),
                    None,
                )
                if not entity:
                    raise mlrun.errors.MLRunInternalServerError(
                        "Inconsistent data in DB - entities in DB not in feature-set document"
                    )

                entities_results.append(
                    mlrun.common.schemas.EntityListOutput(
                        entity=entity,
                        feature_set_digest=self._generate_feature_set_digest(
                            feature_set
                        ),
                    )
                )
        return mlrun.common.schemas.EntitiesOutput(entities=entities_results)

    @staticmethod
    def _assert_partition_by_parameters(partition_by_enum_cls, partition_by, sort):
        if sort is None:
            raise mlrun.errors.MLRunInvalidArgumentError(
                "sort parameter must be provided when partition_by is used."
            )
        # For now, name is the only supported value. Remove once more fields are added.
        if partition_by not in partition_by_enum_cls:
            valid_enum_values = [
                enum_value.value for enum_value in partition_by_enum_cls
            ]
            raise mlrun.errors.MLRunInvalidArgumentError(
                f"Invalid partition_by given: '{partition_by.value}'. Must be one of {valid_enum_values}"
            )

    @staticmethod
    def _create_partitioned_query(
        session,
        query,
        cls,
        partition_by: typing.Union[
            mlrun.common.schemas.FeatureStorePartitionByField,
            mlrun.common.schemas.RunPartitionByField,
        ],
        rows_per_partition: int,
        partition_sort_by: mlrun.common.schemas.SortField,
        partition_order: mlrun.common.schemas.OrderType,
        max_partitions: int = 0,
    ):

        partition_field = partition_by.to_partition_by_db_field(cls)
        sort_by_field = partition_sort_by.to_db_field(cls)

        row_number_column = (
            func.row_number()
            .over(
                partition_by=partition_field,
                order_by=partition_order.to_order_by_predicate(sort_by_field),
            )
            .label("row_number")
        )
        if max_partitions > 0:
            max_partition_value = (
                func.max(sort_by_field)
                .over(
                    partition_by=partition_field,
                )
                .label("max_partition_value")
            )
            query = query.add_column(max_partition_value)

        # Need to generate a subquery so we can filter based on the row_number, since it
        # is a window function using over().
        subquery = query.add_column(row_number_column).subquery()

        if max_partitions == 0:
            # If we don't query on max-partitions, we end here. Need to alias the subquery so that the ORM will
            # be able to properly map it to objects.
            result_query = session.query(aliased(cls, subquery)).filter(
                subquery.c.row_number <= rows_per_partition
            )
            return result_query

        # Otherwise no need for an alias, as this is an internal query and will be wrapped by another one where
        # alias will apply. We just apply the filter here.
        result_query = session.query(subquery).filter(
            subquery.c.row_number <= rows_per_partition
        )

        # We query on max-partitions, so need to do another sub-query and order per the latest updated time of
        # a run in the partition.
        partition_rank = (
            func.dense_rank()
            .over(order_by=subquery.c.max_partition_value.desc())
            .label("partition_rank")
        )
        result_query = result_query.add_column(partition_rank).subquery()
        result_query = session.query(aliased(cls, result_query)).filter(
            result_query.c.partition_rank <= max_partitions
        )
        return result_query

    def list_feature_sets(
        self,
        session,
        project: str,
        name: str = None,
        tag: str = None,
        state: str = None,
        entities: List[str] = None,
        features: List[str] = None,
        labels: List[str] = None,
        partition_by: mlrun.common.schemas.FeatureStorePartitionByField = None,
        rows_per_partition: int = 1,
        partition_sort_by: mlrun.common.schemas.SortField = None,
        partition_order: mlrun.common.schemas.OrderType = mlrun.common.schemas.OrderType.desc,
    ) -> mlrun.common.schemas.FeatureSetsOutput:
        obj_id_tags = self._get_records_to_tags_map(
            session, FeatureSet, project, tag, name
        )

        # Query the actual objects to be returned
        query = self._query(session, FeatureSet, project=project, state=state)

        if name is not None:
            query = query.filter(
                generate_query_predicate_for_name(FeatureSet.name, name)
            )
        if tag:
            query = query.filter(FeatureSet.id.in_(obj_id_tags.keys()))
        if entities:
            query = query.join(FeatureSet.entities).filter(Entity.name.in_(entities))
        if features:
            query = query.join(FeatureSet.features).filter(Feature.name.in_(features))
        if labels:
            query = self._add_labels_filter(session, query, FeatureSet, labels)

        if partition_by:
            self._assert_partition_by_parameters(
                mlrun.common.schemas.FeatureStorePartitionByField,
                partition_by,
                partition_sort_by,
            )
            query = self._create_partitioned_query(
                session,
                query,
                FeatureSet,
                partition_by,
                rows_per_partition,
                partition_sort_by,
                partition_order,
            )

        feature_sets = []
        for feature_set_record in query:
            feature_sets.extend(
                self._generate_records_with_tags_assigned(
                    feature_set_record,
                    self._transform_feature_set_model_to_schema,
                    obj_id_tags,
                    tag,
                )
            )
        return mlrun.common.schemas.FeatureSetsOutput(feature_sets=feature_sets)

    def list_feature_sets_tags(
        self,
        session,
        project: str,
    ):
        query = (
            session.query(FeatureSet.name, FeatureSet.Tag.name)
            .filter(FeatureSet.Tag.project == project)
            .join(FeatureSet, FeatureSet.Tag.obj_id == FeatureSet.id)
            .distinct()
        )
        return [(project, row[0], row[1]) for row in query]

    @staticmethod
    def _update_feature_set_features(
        feature_set: FeatureSet, feature_dicts: List[dict]
    ):
        new_features = set(feature_dict["name"] for feature_dict in feature_dicts)
        current_features = set(feature.name for feature in feature_set.features)

        features_to_remove = current_features.difference(new_features)
        features_to_add = new_features.difference(current_features)

        feature_set.features = [
            feature
            for feature in feature_set.features
            if feature.name not in features_to_remove
        ]

        for feature_dict in feature_dicts:
            if feature_dict["name"] in features_to_add:
                labels = feature_dict.get("labels") or {}
                feature = Feature(
                    name=feature_dict["name"],
                    value_type=feature_dict["value_type"],
                    labels=[],
                )
                update_labels(feature, labels)
                feature_set.features.append(feature)

    @staticmethod
    def _update_feature_set_entities(feature_set: FeatureSet, entity_dicts: List[dict]):
        new_entities = set(entity_dict["name"] for entity_dict in entity_dicts)
        current_entities = set(entity.name for entity in feature_set.entities)

        entities_to_remove = current_entities.difference(new_entities)
        entities_to_add = new_entities.difference(current_entities)

        feature_set.entities = [
            entity
            for entity in feature_set.entities
            if entity.name not in entities_to_remove
        ]

        for entity_dict in entity_dicts:
            if entity_dict["name"] in entities_to_add:
                labels = entity_dict.get("labels") or {}
                entity = Entity(
                    name=entity_dict["name"],
                    value_type=entity_dict["value_type"],
                    labels=[],
                )
                update_labels(entity, labels)
                feature_set.entities.append(entity)

    def _update_feature_set_spec(
        self, feature_set: FeatureSet, new_feature_set_dict: dict
    ):
        feature_set_spec = new_feature_set_dict.get("spec")
        features = feature_set_spec.pop("features", [])
        entities = feature_set_spec.pop("entities", [])
        self._update_feature_set_features(feature_set, features)
        self._update_feature_set_entities(feature_set, entities)

    @staticmethod
    def _common_object_validate_and_perform_uid_change(
        object_dict: dict,
        tag,
        versioned,
        existing_uid=None,
    ):
        uid = fill_object_hash(object_dict, "uid", tag)
        if not versioned:
            uid = f"{unversioned_tagged_object_uid_prefix}{tag}"
            object_dict["metadata"]["uid"] = uid

        # If object was referenced by UID, the request cannot modify it
        if existing_uid and uid != existing_uid:
            raise mlrun.errors.MLRunInvalidArgumentError(
                "Changing uid for an object referenced by its uid"
            )
        return uid

    @staticmethod
    def _update_db_record_from_object_dict(
        db_object,
        common_object_dict: dict,
        uid,
    ):
        db_object.name = common_object_dict["metadata"]["name"]
        updated_datetime = datetime.now(timezone.utc)
        db_object.updated = updated_datetime
        if not db_object.created:
            db_object.created = common_object_dict["metadata"].pop(
                "created", None
            ) or datetime.now(timezone.utc)
        db_object.state = common_object_dict.get("status", {}).get("state")
        db_object.uid = uid

        common_object_dict["metadata"]["updated"] = str(updated_datetime)
        common_object_dict["metadata"]["created"] = str(db_object.created)

        # In case of an unversioned object, we don't want to return uid to user queries. However,
        # the uid DB field has to be set, since it's used for uniqueness in the DB.
        if uid.startswith(unversioned_tagged_object_uid_prefix):
            common_object_dict["metadata"].pop("uid", None)

        db_object.full_object = common_object_dict

        # labels are stored in a separate table
        labels = common_object_dict["metadata"].pop("labels", {}) or {}
        update_labels(db_object, labels)

    @retry_on_conflict
    def store_feature_set(
        self,
        session,
        project,
        name,
        feature_set: mlrun.common.schemas.FeatureSet,
        tag=None,
        uid=None,
        versioned=True,
        always_overwrite=False,
    ) -> str:
        return self._store_tagged_object(
            session,
            FeatureSet,
            project,
            name,
            feature_set,
            tag=tag,
            uid=uid,
            versioned=versioned,
            always_overwrite=always_overwrite,
        )

    def _store_tagged_object(
        self,
        session,
        cls,
        project,
        name,
        tagged_object: typing.Union[
            mlrun.common.schemas.FeatureVector,
            mlrun.common.schemas.FeatureSet,
        ],
        tag=None,
        uid=None,
        versioned=True,
        always_overwrite=False,
    ):
        original_uid = uid

        # record with the given tag/uid
        _, _, existing_tagged_object = self._get_record_by_name_tag_and_uid(
            session, cls, project, name, tag, uid
        )

        tagged_object_dict = tagged_object.dict(exclude_none=True)

        # get the computed uid
        uid = self._common_object_validate_and_perform_uid_change(
            tagged_object_dict, tag, versioned, original_uid
        )

        if existing_tagged_object:
            if uid == existing_tagged_object.uid or always_overwrite:
                db_tagged_object = existing_tagged_object
            else:

                # In case an object with the given tag (or 'latest' which is the default) and name, but different uid
                # was found - Check If an object with the same computed uid but different tag already exists
                # and re-tag it.
                if self._re_tag_existing_object(session, cls, project, name, tag, uid):
                    return uid

                db_tagged_object = cls(project=project)

            self._update_db_record_from_object_dict(
                db_tagged_object, tagged_object_dict, uid
            )

            if cls == FeatureSet:
                self._update_feature_set_spec(db_tagged_object, tagged_object_dict)
            self._upsert(session, [db_tagged_object])
            if tag:
                self.tag_objects_v2(session, [db_tagged_object], project, tag)
            return uid

        # Object with the given tag/uid doesn't exist
        # Check if this is a re-tag of existing object - search by uid only
        if self._re_tag_existing_object(session, cls, project, name, tag, uid):
            return uid

        tagged_object.metadata.tag = tag
        return self._create_tagged_object(
            session, project, cls, tagged_object, versioned
        )

    def _create_tagged_object(
        self,
        session,
        project,
        cls,
        tagged_object: typing.Union[
            mlrun.common.schemas.FeatureVector,
            mlrun.common.schemas.FeatureSet,
            dict,
        ],
        versioned=True,
    ):
        uid, tag, tagged_object_dict = self._validate_and_enrich_record_for_creation(
            session, tagged_object, cls, project, versioned
        )

        db_tagged_object = cls(project=project)

        self._update_db_record_from_object_dict(
            db_tagged_object, tagged_object_dict, uid
        )
        if cls == FeatureSet:
            self._update_feature_set_spec(db_tagged_object, tagged_object_dict)

        self._upsert(session, [db_tagged_object])
        self.tag_objects_v2(session, [db_tagged_object], project, tag)

        return uid

    def _re_tag_existing_object(
        self,
        session,
        cls,
        project,
        name,
        tag,
        uid,
        obj_name_attribute: str = "name",
    ):
        if cls == ArtifactV2:
            _, _, existing_object = self._get_existing_artifact(
                session, project, name, None, uid
            )
        else:
            _, _, existing_object = self._get_record_by_name_tag_and_uid(
                session, cls, project, name, None, uid
            )
        if existing_object:
            self.tag_objects_v2(
                session,
                [existing_object],
                project,
                tag,
                obj_name_attribute=obj_name_attribute,
            )
            return existing_object

        return None

    def _validate_and_enrich_record_for_creation(
        self,
        session,
        new_object,
        db_class,
        project,
        versioned,
    ):
        object_type = new_object.__class__.__name__

        object_dict = new_object.dict(exclude_none=True)
        hash_key = fill_object_hash(object_dict, "uid", new_object.metadata.tag)

        if versioned:
            uid = hash_key
        else:
            uid = f"{unversioned_tagged_object_uid_prefix}{new_object.metadata.tag}"
            object_dict["metadata"]["uid"] = uid

        existing_object = self._get_class_instance_by_uid(
            session, db_class, new_object.metadata.name, project, uid
        )
        if existing_object:
            object_uri = generate_object_uri(
                project, new_object.metadata.name, new_object.metadata.tag
            )
            raise mlrun.errors.MLRunConflictError(
                f"Adding an already-existing {object_type} - {object_uri}"
            )

        return uid, new_object.metadata.tag, object_dict

    def _delete_feature_sets(self, session: Session, project: str):
        logger.debug("Removing feature-sets from db", project=project)
        for feature_set_name in self._list_project_feature_set_names(session, project):
            self.delete_feature_set(session, project, feature_set_name)

    def _list_project_feature_set_names(
        self, session: Session, project: str
    ) -> typing.List[str]:
        return [
            name
            for name, in self._query(
                session, distinct(FeatureSet.name), project=project
            ).all()
        ]

    def delete_feature_set(self, session, project, name, tag=None, uid=None):
        self._delete_tagged_object(
            session,
            FeatureSet,
            project=project,
            tag=tag,
            uid=uid,
            name=name,
        )

    # ---- Feature Vectors ----
    def create_feature_vector(
        self,
        session,
        project,
        feature_vector: mlrun.common.schemas.FeatureVector,
        versioned=True,
    ) -> str:
        (
            uid,
            tag,
            feature_vector_dict,
        ) = self._validate_and_enrich_record_for_creation(
            session, feature_vector, FeatureVector, project, versioned
        )

        db_feature_vector = FeatureVector(project=project)

        self._update_db_record_from_object_dict(
            db_feature_vector, feature_vector_dict, uid
        )

        self._upsert(session, [db_feature_vector])
        self.tag_objects_v2(session, [db_feature_vector], project, tag)

        return uid

    def get_feature_vector(
        self, session, project: str, name: str, tag: str = None, uid: str = None
    ) -> mlrun.common.schemas.FeatureVector:
        feature_vector = self._get_feature_vector(session, project, name, tag, uid)
        if not feature_vector:
            feature_vector_uri = generate_object_uri(project, name, tag)
            raise mlrun.errors.MLRunNotFoundError(
                f"Feature-vector not found {feature_vector_uri}"
            )

        return feature_vector

    def _get_feature_vector(
        self,
        session,
        project: str,
        name: str,
        tag: str = None,
        uid: str = None,
    ):
        (
            computed_tag,
            feature_vector_tag_uid,
            db_feature_vector,
        ) = self._get_record_by_name_tag_and_uid(
            session, FeatureVector, project, name, tag, uid
        )
        if db_feature_vector:
            feature_vector = self._transform_feature_vector_model_to_schema(
                db_feature_vector
            )

            # If connected to a tag add it to metadata
            if feature_vector_tag_uid:
                feature_vector.metadata.tag = computed_tag
            return feature_vector
        else:
            return None

    def list_feature_vectors(
        self,
        session,
        project: str,
        name: str = None,
        tag: str = None,
        state: str = None,
        labels: List[str] = None,
        partition_by: mlrun.common.schemas.FeatureStorePartitionByField = None,
        rows_per_partition: int = 1,
        partition_sort_by: mlrun.common.schemas.SortField = None,
        partition_order: mlrun.common.schemas.OrderType = mlrun.common.schemas.OrderType.desc,
    ) -> mlrun.common.schemas.FeatureVectorsOutput:
        obj_id_tags = self._get_records_to_tags_map(
            session, FeatureVector, project, tag, name
        )

        # Query the actual objects to be returned
        query = self._query(session, FeatureVector, project=project, state=state)

        if name is not None:
            query = query.filter(
                generate_query_predicate_for_name(FeatureVector.name, name)
            )
        if tag:
            query = query.filter(FeatureVector.id.in_(obj_id_tags.keys()))
        if labels:
            query = self._add_labels_filter(session, query, FeatureVector, labels)

        if partition_by:
            self._assert_partition_by_parameters(
                mlrun.common.schemas.FeatureStorePartitionByField,
                partition_by,
                partition_sort_by,
            )
            query = self._create_partitioned_query(
                session,
                query,
                FeatureVector,
                partition_by,
                rows_per_partition,
                partition_sort_by,
                partition_order,
            )

        feature_vectors = []
        for feature_vector_record in query:
            feature_vectors.extend(
                self._generate_records_with_tags_assigned(
                    feature_vector_record,
                    self._transform_feature_vector_model_to_schema,
                    obj_id_tags,
                    tag,
                )
            )
        return mlrun.common.schemas.FeatureVectorsOutput(
            feature_vectors=feature_vectors
        )

    def list_feature_vectors_tags(
        self,
        session,
        project: str,
    ):
        query = (
            session.query(FeatureVector.name, FeatureVector.Tag.name)
            .filter(FeatureVector.Tag.project == project)
            .join(FeatureVector, FeatureVector.Tag.obj_id == FeatureVector.id)
            .distinct()
        )
        return [(project, row[0], row[1]) for row in query]

    @retry_on_conflict
    def store_feature_vector(
        self,
        session,
        project,
        name,
        feature_vector: mlrun.common.schemas.FeatureVector,
        tag=None,
        uid=None,
        versioned=True,
        always_overwrite=False,
    ) -> str:
        return self._store_tagged_object(
            session,
            FeatureVector,
            project,
            name,
            feature_vector,
            tag=tag,
            uid=uid,
            versioned=versioned,
            always_overwrite=always_overwrite,
        )

    def patch_feature_vector(
        self,
        session,
        project,
        name,
        feature_vector_update: dict,
        tag=None,
        uid=None,
        patch_mode: mlrun.common.schemas.PatchMode = mlrun.common.schemas.PatchMode.replace,
    ) -> str:
        feature_vector_record = self._get_feature_vector(
            session, project, name, tag, uid
        )
        if not feature_vector_record:
            feature_vector_uri = generate_object_uri(project, name, tag)
            raise mlrun.errors.MLRunNotFoundError(
                f"Feature-vector not found {feature_vector_uri}"
            )

        feature_vector_struct = feature_vector_record.dict(exclude_none=True)
        # using mergedeep for merging the patch content into the existing dictionary
        strategy = patch_mode.to_mergedeep_strategy()
        mergedeep.merge(feature_vector_struct, feature_vector_update, strategy=strategy)

        versioned = feature_vector_record.metadata.uid is not None

        feature_vector = mlrun.common.schemas.FeatureVector(**feature_vector_struct)
        return self.store_feature_vector(
            session,
            project,
            name,
            feature_vector,
            feature_vector.metadata.tag,
            uid,
            versioned,
            always_overwrite=True,
        )

    def delete_feature_vector(self, session, project, name, tag=None, uid=None):
        self._delete_tagged_object(
            session,
            FeatureVector,
            project=project,
            tag=tag,
            uid=uid,
            name=name,
        )

    def _delete_tagged_object(
        self,
        session,
        cls,
        project,
        tag=None,
        uid=None,
        name=None,
        key=None,
        commit=True,
        **kwargs,
    ):
        if tag and uid:
            raise mlrun.errors.MLRunInvalidArgumentError(
                "Both uid and tag specified when deleting an object."
            )

        # "key" is only used for artifact objects, and "name" is used for all other tagged objects.
        # thus only one should be passed
        if name and key:
            raise mlrun.errors.MLRunInvalidArgumentError(
                "Both name and key specified when deleting an object."
            )
        if not name and not key:
            raise mlrun.errors.MLRunInvalidArgumentError(
                "Neither name nor key specified when deleting an object."
            )

        object_id = None
        obj_name = name or key
        if uid:
            object_record = self._query(
                session,
                cls,
                project=project,
                uid=uid,
                name=name,
                key=key,
                **kwargs,
            ).one_or_none()
            if object_record is None:
                return None, None
            object_id = object_record.id
        elif tag:
            tag_record = self._query(
                session, cls.Tag, project=project, name=tag, obj_name=obj_name
            ).one_or_none()
            if tag_record is None:
                return None, None
            object_id = tag_record.obj_id

        if object_id:
            if not commit:
                return "id", object_id
            # deleting tags, because in sqlite the relationships aren't necessarily cascading
            self._delete(session, cls.Tag, obj_id=object_id)
            self._delete(session, cls, id=object_id)
        else:
            if not commit:
                return "name", obj_name if name else "key", obj_name
            # If we got here, neither tag nor uid were provided - delete all references by name.
            # deleting tags, because in sqlite the relationships aren't necessarily cascading
            identifier = {"name": obj_name} if name else {"key": obj_name}
            self._delete(session, cls.Tag, project=project, obj_name=obj_name)
            self._delete(session, cls, project=project, **identifier)

    def _resolve_tag(self, session, cls, project, name):
        ids = []
        for tag in self._query(session, cls.Tag, project=project, name=name):
            ids.append(tag.obj_id)
        if not ids:
            return name  # Not found, return original uid
        return ids

    def _resolve_class_tag_uid(self, session, cls, project, obj_name, tag_name):
        for tag in self._query(
            session, cls.Tag, project=project, obj_name=obj_name, name=tag_name
        ):
            return self._query(session, cls).get(tag.obj_id).uid
        return None

    def _resolve_class_tag_uids(
        self, session, cls, project, tag_name, obj_name=None
    ) -> List[str]:
        uids = []

        query = self._query(session, cls.Tag, project=project, name=tag_name)
        if obj_name:
            query = query.filter(
                generate_query_predicate_for_name(cls.Tag.obj_name, obj_name)
            )

        for tag in query:
            uids.append(self._query(session, cls).get(tag.obj_id).uid)
        return uids

    def _query(self, session, cls, **kw):
        kw = {k: v for k, v in kw.items() if v is not None}
        return session.query(cls).filter_by(**kw)

    def _find_or_create_users(self, session, user_names):
        users = list(self._query(session, User).filter(User.name.in_(user_names)))
        new = set(user_names) - {user.name for user in users}
        if new:
            for name in new:
                user = User(name=name)
                session.add(user)
                users.append(user)
            try:
                session.commit()
            except SQLAlchemyError as err:
                session.rollback()
                raise mlrun.errors.MLRunConflictError(
                    f"add user: {err_to_str(err)}"
                ) from err
        return users

    def _get_class_instance_by_uid(self, session, cls, name, project, uid):
        query = self._query(session, cls, name=name, project=project, uid=uid)
        return query.one_or_none()

    def _get_run(self, session, uid, project, iteration):
        try:
            resp = self._query(
                session, Run, uid=uid, project=project, iteration=iteration
            ).one_or_none()
            return resp
        finally:
            pass

    def _delete_empty_labels(self, session, cls):
        session.query(cls).filter(cls.parent == NULL).delete()
        session.commit()

    def _upsert(self, session, objects, ignore=False):
        if not objects:
            return
        for object_ in objects:
            session.add(object_)
        self._commit(session, objects, ignore)

    def _commit(self, session, objects, ignore=False):
        def _try_commit_obj():
            try:
                session.commit()
            except SQLAlchemyError as sql_err:
                session.rollback()
                classes = list(set([object_.__class__.__name__ for object_ in objects]))

                # if the database is locked, we raise a retryable error
                if "database is locked" in str(sql_err):
                    logger.warning(
                        "Database is locked. Retrying",
                        classes_to_commit=classes,
                        err=str(sql_err),
                    )
                    raise mlrun.errors.MLRunRuntimeError(
                        "Failed committing changes, database is locked"
                    ) from sql_err

                # the error is not retryable, so we try to identify weather there was a conflict or not
                # either way - we wrap the error with a fatal error so the retry mechanism will stop
                logger.warning(
                    "Failed committing changes to DB",
                    classes=classes,
                    err=err_to_str(sql_err),
                )
                if not ignore:
                    # get the identifiers of the objects that failed to commit, for logging purposes
                    identifiers = ",".join(
                        object_.get_identifier_string() for object_ in objects
                    )

                    mlrun_error = mlrun.errors.MLRunRuntimeError(
                        f"Failed committing changes to DB. classes={classes} objects={identifiers}"
                    )

                    # check if the error is a conflict error
                    if any([message in str(sql_err) for message in conflict_messages]):
                        mlrun_error = mlrun.errors.MLRunConflictError(
                            f"Conflict - at least one of the objects already exists: {identifiers}"
                        )

                    # we want to keep the exception stack trace, but we also want the retry mechanism to stop
                    # so, we raise a new indicative exception from the original sql exception (this keeps
                    # the stack trace intact), and then wrap it with a fatal error (which stops the retry mechanism).
                    # Note - this way, the exception is raised from this code section, and not from the retry function.
                    try:
                        raise mlrun_error from sql_err
                    except (
                        mlrun.errors.MLRunRuntimeError,
                        mlrun.errors.MLRunConflictError,
                    ) as exc:
                        raise mlrun.errors.MLRunFatalFailureError(
                            original_exception=exc
                        )

        if config.httpdb.db.commit_retry_timeout:
            mlrun.utils.helpers.retry_until_successful(
                config.httpdb.db.commit_retry_interval,
                config.httpdb.db.commit_retry_timeout,
                logger,
                False,
                _try_commit_obj,
            )

    def _find_runs(self, session, uid, project, labels):
        labels = label_set(labels)
        if project == "*":
            project = None
        query = self._query(session, Run, project=project)
        if uid:
            # uid may be either a single uid (string) or a list of uids
            uid = mlrun.utils.helpers.as_list(uid)
            query = query.filter(Run.uid.in_(uid))
        return self._add_labels_filter(session, query, Run, labels)

    def _get_db_notifications(
        self, session, cls, name: str = None, parent_id: str = None, project: str = None
    ):
        return self._query(
            session, cls.Notification, name=name, parent_id=parent_id, project=project
        ).all()

    def _latest_uid_filter(self, session, query):
        # Create a sub query of latest uid (by updated) per (project,key)
        subq = (
            session.query(
                Artifact.uid,
                Artifact.project,
                Artifact.key,
                func.max(Artifact.updated),
            )
            .group_by(
                Artifact.project,
                Artifact.key.label("key"),
            )
            .subquery("max_key")
        )

        # Join current query with sub query on (project, key, uid)
        return query.join(
            subq,
            and_(
                Artifact.project == subq.c.project,
                Artifact.key == subq.c.key,
                Artifact.uid == subq.c.uid,
            ),
        )

    @staticmethod
    def _escape_characters_for_like_query(value: str) -> str:
        return (
            value.translate(value.maketrans({"_": r"\_", "%": r"\%"})) if value else ""
        )

    def _find_functions(self, session, name, project, uids=None, labels=None):
        query = self._query(session, Function, project=project)
        if name:
            query = query.filter(generate_query_predicate_for_name(Function.name, name))
        if uids is not None:
            query = query.filter(Function.uid.in_(uids))

        labels = label_set(labels)
        return self._add_labels_filter(session, query, Function, labels)

    def _delete(self, session, cls, **kw):
        query = session.query(cls).filter_by(**kw)
        for obj in query:
            session.delete(obj)
        session.commit()

    def _find_lables(self, session, cls, label_cls, labels):
        return session.query(cls).join(label_cls).filter(label_cls.name.in_(labels))

    def _add_labels_filter(self, session, query, cls, labels):
        if not labels:
            return query

        preds = []
        # Some specific handling is needed for the case of a query like "label=x&label=x=value". In this case
        # of course it should be reduced to "label=x=value". That's why we need to keep the labels that are queried
        # with values, and then remove it from the list of labels queried without value.
        label_names_with_values = set()
        label_names_no_values = set()

        for lbl in labels:
            if "=" in lbl:
                name, value = [v.strip() for v in lbl.split("=", 1)]
                cond = and_(cls.Label.name == name, cls.Label.value == value)
                preds.append(cond)
                label_names_with_values.add(name)
            else:
                label_names_no_values.add(lbl.strip())

        for name in label_names_no_values.difference(label_names_with_values):
            preds.append(cls.Label.name == name)

        if len(preds) == 1:
            # A single label predicate is a common case, and there's no need to burden the DB with
            # a more complex query for that case.
            subq = session.query(cls.Label).filter(*preds).subquery("labels")
        else:
            # Basically do an "or" query on the predicates, and count how many rows each parent object has -
            # if it has as much rows as predicates, then it means it answers all the conditions.
            subq = (
                session.query(cls.Label)
                .filter(or_(*preds))
                .group_by(cls.Label.parent)
                .having(func.count(cls.Label.parent) == len(preds))
                .subquery("labels")
            )

        return query.join(subq)

    def _delete_class_labels(
        self,
        session: Session,
        cls: Any,
        project: str = "",
        name: str = "",
        key: str = "",
        commit: bool = True,
    ):
        filters = []
        if project:
            filters.append(cls.project == project)
        if name:
            filters.append(cls.name == name)
        if key:
            filters.append(cls.key == key)
        query = session.query(cls.Label).join(cls).filter(*filters)

        for label in query:
            session.delete(label)
        if commit:
            session.commit()

    def _transform_schedule_record_to_scheme(
        self,
        schedule_record: Schedule,
    ) -> mlrun.common.schemas.ScheduleRecord:
        schedule = mlrun.common.schemas.ScheduleRecord.from_orm(schedule_record)
        schedule.creation_time = self._add_utc_timezone(schedule.creation_time)
        schedule.next_run_time = self._add_utc_timezone(schedule.next_run_time)
        return schedule

    @staticmethod
    def _add_utc_timezone(time_value: typing.Optional[datetime]):
        """
        sqlalchemy losing timezone information with sqlite so we're returning it
        https://stackoverflow.com/questions/6991457/sqlalchemy-losing-timezone-information-with-sqlite
        """
        if time_value:
            if time_value.tzinfo is None:
                return pytz.utc.localize(time_value)
        return time_value

    @staticmethod
    def _transform_feature_set_model_to_schema(
        feature_set_record: FeatureSet,
        tag=None,
    ) -> mlrun.common.schemas.FeatureSet:
        feature_set_full_dict = feature_set_record.full_object
        feature_set_resp = mlrun.common.schemas.FeatureSet(**feature_set_full_dict)

        feature_set_resp.metadata.tag = tag
        return feature_set_resp

    @staticmethod
    def _transform_feature_vector_model_to_schema(
        feature_vector_record: FeatureVector,
        tag=None,
    ) -> mlrun.common.schemas.FeatureVector:
        feature_vector_full_dict = feature_vector_record.full_object
        feature_vector_resp = mlrun.common.schemas.FeatureVector(
            **feature_vector_full_dict
        )

        feature_vector_resp.metadata.tag = tag
        feature_vector_resp.metadata.created = feature_vector_record.created
        return feature_vector_resp

    def _transform_project_record_to_schema(
        self, session: Session, project_record: Project
    ) -> mlrun.common.schemas.Project:
        # in projects that was created before 0.6.0 the full object wasn't created properly - fix that, and return
        if not project_record.full_object:
            project = mlrun.common.schemas.Project(
                metadata=mlrun.common.schemas.ProjectMetadata(
                    name=project_record.name,
                    created=project_record.created,
                ),
                spec=mlrun.common.schemas.ProjectSpec(
                    description=project_record.description,
                    source=project_record.source,
                ),
                status=mlrun.common.schemas.ObjectStatus(
                    state=project_record.state,
                ),
            )
            self.store_project(session, project_record.name, project)
            return project
        # TODO: handle transforming the functions/workflows/artifacts references to real objects
        return mlrun.common.schemas.Project(**project_record.full_object)

    def _transform_notification_record_to_spec_and_status(
        self,
        notification_record,
    ) -> typing.Tuple[dict, dict]:
        notification_spec = self._transform_notification_record_to_schema(
            notification_record
        ).to_dict()
        notification_status = {
            "status": notification_spec.pop("status", None),
            "sent_time": notification_spec.pop("sent_time", None),
        }
        return notification_spec, notification_status

    @staticmethod
    def _transform_notification_record_to_schema(
        notification_record,
    ) -> mlrun.model.Notification:
        return mlrun.model.Notification(
            kind=notification_record.kind,
            name=notification_record.name,
            message=notification_record.message,
            severity=notification_record.severity,
            when=notification_record.when.split(","),
            condition=notification_record.condition,
            params=notification_record.params,
            status=notification_record.status,
            sent_time=notification_record.sent_time,
        )

    def _move_and_reorder_table_items(
        self, session, moved_object, move_to=None, move_from=None
    ):
        # If move_to is None - delete object. If move_from is None - insert a new object
        moved_object.index = move_to

        if move_from == move_to:
            # It's just modifying the same object - update and exit.
            # using merge since primary key is changing
            session.merge(moved_object)
            session.commit()
            return

        modifier = 1
        if move_from is None:
            start, end = move_to, None
        elif move_to is None:
            start, end = move_from + 1, None
            modifier = -1
        else:
            if move_from < move_to:
                start, end = move_from + 1, move_to
                modifier = -1
            else:
                start, end = move_to, move_from - 1

        query = session.query(HubSource).filter(HubSource.index >= start)
        if end:
            query = query.filter(HubSource.index <= end)

        for source_record in query:
            source_record.index = source_record.index + modifier
            # using merge since primary key is changing
            session.merge(source_record)

        if move_to:
            # using merge since primary key is changing
            session.merge(moved_object)
        else:
            session.delete(moved_object)
        session.commit()

    @staticmethod
    def _transform_hub_source_record_to_schema(
        hub_source_record: HubSource,
    ) -> mlrun.common.schemas.IndexedHubSource:
        source_full_dict = hub_source_record.full_object
        hub_source = mlrun.common.schemas.HubSource(**source_full_dict)
        return mlrun.common.schemas.IndexedHubSource(
            index=hub_source_record.index, source=hub_source
        )

    @staticmethod
    def _transform_hub_source_schema_to_record(
        hub_source_schema: mlrun.common.schemas.IndexedHubSource,
        current_object: HubSource = None,
    ):
        now = datetime.now(timezone.utc)
        if current_object:
            if current_object.name != hub_source_schema.source.metadata.name:
                raise mlrun.errors.MLRunInternalServerError(
                    "Attempt to update object while replacing its name"
                )
            created_timestamp = current_object.created
        else:
            created_timestamp = hub_source_schema.source.metadata.created or now
        updated_timestamp = hub_source_schema.source.metadata.updated or now

        hub_source_record = HubSource(
            id=current_object.id if current_object else None,
            name=hub_source_schema.source.metadata.name,
            index=hub_source_schema.index,
            created=created_timestamp,
            updated=updated_timestamp,
        )
        full_object = hub_source_schema.source.dict()
        full_object["metadata"]["created"] = str(created_timestamp)
        full_object["metadata"]["updated"] = str(updated_timestamp)
        # Make sure we don't keep any credentials in the DB. These are handled in the hub crud object.
        full_object["spec"].pop("credentials", None)

        hub_source_record.full_object = full_object
        return hub_source_record

    @staticmethod
    def _validate_and_adjust_hub_order(session, order):
        max_order = session.query(func.max(HubSource.index)).scalar()
        if not max_order or max_order < 0:
            max_order = 0

        if order == mlrun.common.schemas.hub.last_source_index:
            order = max_order + 1

        if order > max_order + 1:
            raise mlrun.errors.MLRunInvalidArgumentError(
                f"Order must not exceed the current maximal order + 1. max_order = {max_order}, order = {order}"
            )
        if order < 1:
            raise mlrun.errors.MLRunInvalidArgumentError(
                "Order of inserted source must be greater than 0 or "
                + f"{mlrun.common.schemas.hub.last_source_index} (for last). order = {order}"
            )
        return order

    # ---- Hub Sources ----
    def create_hub_source(
        self, session, ordered_source: mlrun.common.schemas.IndexedHubSource
    ):
        logger.debug(
            "Creating hub source in DB",
            index=ordered_source.index,
            name=ordered_source.source.metadata.name,
        )

        order = self._validate_and_adjust_hub_order(session, ordered_source.index)
        name = ordered_source.source.metadata.name
        source_record = self._query(session, HubSource, name=name).one_or_none()
        if source_record:
            raise mlrun.errors.MLRunConflictError(
                f"Hub source name already exists. name = {name}"
            )
        source_record = self._transform_hub_source_schema_to_record(ordered_source)

        self._move_and_reorder_table_items(
            session, source_record, move_to=order, move_from=None
        )

    @retry_on_conflict
    def store_hub_source(
        self,
        session,
        name,
        ordered_source: mlrun.common.schemas.IndexedHubSource,
    ):
        logger.debug("Storing hub source in DB", index=ordered_source.index, name=name)

        if name != ordered_source.source.metadata.name:
            raise mlrun.errors.MLRunInvalidArgumentError(
                "Conflict between resource name and metadata.name in the stored object"
            )
        order = self._validate_and_adjust_hub_order(session, ordered_source.index)

        source_record = self._query(session, HubSource, name=name).one_or_none()
        current_order = source_record.index if source_record else None
        if current_order == mlrun.common.schemas.hub.last_source_index:
            raise mlrun.errors.MLRunInvalidArgumentError(
                "Attempting to modify the global hub source."
            )
        source_record = self._transform_hub_source_schema_to_record(
            ordered_source, source_record
        )

        self._move_and_reorder_table_items(
            session, source_record, move_to=order, move_from=current_order
        )

    def list_hub_sources(self, session) -> List[mlrun.common.schemas.IndexedHubSource]:
        results = []
        query = self._query(session, HubSource).order_by(HubSource.index.desc())
        for record in query:
            ordered_source = self._transform_hub_source_record_to_schema(record)
            # Need this to make the list return such that the default source is last in the response.
            if ordered_source.index != mlrun.common.schemas.last_source_index:
                results.insert(0, ordered_source)
            else:
                results.append(ordered_source)
        return results

    def _list_hub_sources_without_transform(self, session) -> List[HubSource]:
        return self._query(session, HubSource).all()

    def delete_hub_source(self, session, name):
        logger.debug("Deleting hub source from DB", name=name)

        source_record = self._query(session, HubSource, name=name).one_or_none()
        if not source_record:
            return

        current_order = source_record.index
        if current_order == mlrun.common.schemas.hub.last_source_index:
            raise mlrun.errors.MLRunInvalidArgumentError(
                "Attempting to delete the global hub source."
            )

        self._move_and_reorder_table_items(
            session, source_record, move_to=None, move_from=current_order
        )

    def get_hub_source(self, session, name) -> mlrun.common.schemas.IndexedHubSource:
        source_record = self._query(session, HubSource, name=name).one_or_none()
        if not source_record:
            raise mlrun.errors.MLRunNotFoundError(
                f"Hub source not found. name = {name}"
            )

        return self._transform_hub_source_record_to_schema(source_record)

    # ---- Data Versions ----
    def get_current_data_version(
        self, session, raise_on_not_found=True
    ) -> typing.Optional[str]:
        current_data_version_record = (
            self._query(session, DataVersion)
            .order_by(DataVersion.created.desc())
            .limit(1)
            .one_or_none()
        )
        if not current_data_version_record:
            log_method = logger.warning if raise_on_not_found else logger.debug
            message = "No data version found"
            log_method(message)
            if raise_on_not_found:
                raise mlrun.errors.MLRunNotFoundError(message)
        if current_data_version_record:
            return current_data_version_record.version
        else:
            return None

    def create_data_version(self, session, version):
        logger.debug(
            "Creating data version in DB",
            version=version,
        )

        now = datetime.now(timezone.utc)
        data_version_record = DataVersion(version=version, created=now)
        self._upsert(session, [data_version_record])

    # ---- Background Tasks ----
    @retry_on_conflict
    def store_background_task(
        self,
        session,
        name: str,
        project: str,
        state: str = mlrun.common.schemas.BackgroundTaskState.running,
        timeout: int = None,
    ):
        background_task_record = self._query(
            session,
            BackgroundTask,
            name=name,
            project=project,
        ).one_or_none()
        now = datetime.now(timezone.utc)
        if background_task_record:
            # we don't want to be able to change state after it reached terminal state
            if (
                background_task_record.state
                in mlrun.common.schemas.BackgroundTaskState.terminal_states()
                and state != background_task_record.state
            ):
                raise mlrun.errors.MLRunRuntimeError(
                    "Background task already reached terminal state, can not change to another state. Failing"
                )

            if timeout and mlrun.mlconf.background_tasks.timeout_mode == "enabled":
                background_task_record.timeout = int(timeout)
            background_task_record.state = state
            background_task_record.updated = now
        else:
            if mlrun.mlconf.background_tasks.timeout_mode == "disabled":
                timeout = None

            background_task_record = BackgroundTask(
                name=name,
                project=project,
                state=state,
                created=now,
                updated=now,
                timeout=int(timeout) if timeout else None,
            )
        self._upsert(session, [background_task_record])

    def get_background_task(
        self, session, name: str, project: str
    ) -> mlrun.common.schemas.BackgroundTask:
        background_task_record = self._get_background_task_record(
            session, name, project
        )
        if self._is_background_task_timeout_exceeded(background_task_record):
            # lazy update of state, only if get background task was requested and the timeout for the update passed
            # and the task still in progress then we change to failed
            self.store_background_task(
                session,
                name,
                project,
                mlrun.common.schemas.background_task.BackgroundTaskState.failed,
            )
            background_task_record = self._get_background_task_record(
                session, name, project
            )

        return self._transform_background_task_record_to_schema(background_task_record)

    @staticmethod
    def _transform_background_task_record_to_schema(
        background_task_record: BackgroundTask,
    ) -> mlrun.common.schemas.BackgroundTask:
        return mlrun.common.schemas.BackgroundTask(
            metadata=mlrun.common.schemas.BackgroundTaskMetadata(
                name=background_task_record.name,
                project=background_task_record.project,
                created=background_task_record.created,
                updated=background_task_record.updated,
                timeout=background_task_record.timeout,
            ),
            spec=mlrun.common.schemas.BackgroundTaskSpec(),
            status=mlrun.common.schemas.BackgroundTaskStatus(
                state=background_task_record.state,
            ),
        )

    def _list_project_background_tasks(
        self, session: Session, project: str
    ) -> typing.List[str]:
        return [
            name
            for name, in self._query(
                session, distinct(BackgroundTask.name), project=project
            ).all()
        ]

    def _delete_background_tasks(self, session: Session, project: str):
        logger.debug("Removing background tasks from db", project=project)
        for background_task_name in self._list_project_background_tasks(
            session, project
        ):
            self.delete_background_task(session, background_task_name, project)

    def delete_background_task(self, session: Session, name: str, project: str):
        self._delete(session, BackgroundTask, name=name, project=project)

    def _get_background_task_record(
        self,
        session: Session,
        name: str,
        project: str,
        raise_on_not_found: bool = True,
    ) -> BackgroundTask:
        background_task_record = self._query(
            session, BackgroundTask, name=name, project=project
        ).one_or_none()
        if not background_task_record:
            if not raise_on_not_found:
                return None
            raise mlrun.errors.MLRunNotFoundError(
                f"Background task not found: name={name}, project={project}"
            )
        return background_task_record

    @staticmethod
    def _is_background_task_timeout_exceeded(background_task_record) -> bool:
        # We don't verify if timeout_mode is enabled because if timeout is defined and
        # mlrun.mlconf.background_tasks.timeout_mode == "disabled",
        # it signifies that the background task was initiated while timeout mode was enabled,
        # and we intend to verify it as if timeout mode was enabled
        timeout = background_task_record.timeout
        if (
            timeout
            and background_task_record.state
            not in mlrun.common.schemas.BackgroundTaskState.terminal_states()
            and datetime.utcnow()
            > timedelta(seconds=int(timeout)) + background_task_record.updated
        ):
            return True
        return False

    # ---- Run Notifications ----
    def store_run_notifications(
        self,
        session,
        notification_objects: typing.List[mlrun.model.Notification],
        run_uid: str,
        project: str,
    ):
        # iteration is 0, as we don't support multiple notifications per hyper param run, only for the whole run
        run = self._get_run(session, run_uid, project, 0)
        if not run:
            raise mlrun.errors.MLRunNotFoundError(
                f"Run not found: uid={run_uid}, project={project}"
            )

        self._store_notifications(session, Run, notification_objects, run.id, project)

    def _store_notifications(
        self,
        session,
        cls,
        notification_objects: typing.List[mlrun.model.Notification],
        parent_id: str,
        project: str,
    ):
        db_notifications = {
            notification.name: notification
            for notification in self._get_db_notifications(
                session, cls, parent_id=parent_id
            )
        }
        notifications = []
        logger.debug(
            "Storing notifications",
            notifications_length=len(notification_objects),
            parent_id=parent_id,
            project=project,
        )
        for notification_model in notification_objects:
            new_notification = False
            notification = db_notifications.get(notification_model.name, None)
            if not notification:
                new_notification = True
                notification = cls.Notification(
                    name=notification_model.name, parent_id=parent_id, project=project
                )

            notification.kind = notification_model.kind
            notification.message = notification_model.message
            notification.severity = notification_model.severity
            notification.when = ",".join(notification_model.when)
            notification.condition = notification_model.condition
            notification.params = notification_model.params
            notification.status = (
                notification_model.status
                or mlrun.common.schemas.NotificationStatus.PENDING
            )
            notification.sent_time = notification_model.sent_time

            logger.debug(
                f"Storing {'new' if new_notification else 'existing'} notification",
                notification_name=notification.name,
                notification_status=notification.status,
                parent_id=parent_id,
                project=project,
            )
            notifications.append(notification)

        self._upsert(session, notifications)

    def list_run_notifications(
        self,
        session,
        run_uid: str,
        project: str = "",
    ) -> typing.List[mlrun.model.Notification]:

        # iteration is 0, as we don't support multiple notifications per hyper param run, only for the whole run
        run = self._get_run(session, run_uid, project, 0)
        if not run:
            return []

        return [
            self._transform_notification_record_to_schema(notification)
            for notification in self._query(
                session, Run.Notification, parent_id=run.id
            ).all()
        ]

    def delete_run_notifications(
        self,
        session,
        name: str = None,
        run_uid: str = None,
        project: str = None,
        commit: bool = True,
    ):
        run_id = None
        if run_uid:

            # iteration is 0, as we don't support multiple notifications per hyper param run, only for the whole run
            run = self._get_run(session, run_uid, project, 0)
            if not run:
                raise mlrun.errors.MLRunNotFoundError(
                    f"Run not found: uid={run_uid}, project={project}"
                )
            run_id = run.id

        project = project or config.default_project
        if project == "*":
            project = None

        query = self._get_db_notifications(session, Run, name, run_id, project)
        for notification in query:
            session.delete(notification)

        if commit:
            session.commit()

    def set_run_notifications(
        self,
        session: Session,
        project: str,
        notifications: typing.List[mlrun.model.Notification],
        identifier: mlrun.common.schemas.RunIdentifier,
        **kwargs,
    ):
        """
        Set notifications for a run. This will replace any existing notifications.
        :param session: SQLAlchemy session
        :param project: Project name
        :param notifications: List of notifications to set
        :param identifier: Run identifier
        :param kwargs: Ignored additional arguments (for interfacing purposes)
        """
        run = self._get_run(session, identifier.uid, project, None)
        if not run:
            raise mlrun.errors.MLRunNotFoundError(
                f"Run not found: project={project}, uid={identifier.uid}"
            )

        run.struct.setdefault("spec", {})["notifications"] = [
            notification.to_dict() for notification in notifications
        ]

        # update run, delete and store notifications all in one transaction.
        # using session.add instead of upsert, so we don't commit the run.
        # the commit will happen at the end (in store_run_notifications, or manually at the end).
        session.add(run)
        self.delete_run_notifications(
            session, run_uid=run.uid, project=project, commit=False
        )
        if notifications:
            self.store_run_notifications(
                session,
                notification_objects=notifications,
                run_uid=run.uid,
                project=project,
            )
        self._commit(session, [run], ignore=True)

<<<<<<< HEAD
    # ---- Utils ----
    def delete_table_records(
        self,
        session: Session,
        table: typing.Type[Base],
        raise_on_not_exists=True,
    ):
        """Delete all records from a table

        :param session: SQLAlchemy session
        :param table: the table class
        :param raise_on_not_exists: raise an error if the table does not exist
        """
        return self.delete_table_records_by_name(
            session, table.__tablename__, raise_on_not_exists
        )

    def delete_table_records_by_name(
        self,
        session: Session,
        table_name: str,
        raise_on_not_exists=True,
    ):
        """
        Delete a table by its name

        :param session: SQLAlchemy session
        :param table_name: table name
        :param raise_on_not_exists: raise an error if the table does not exist
        """

        # sanitize table name to prevent SQL injection, by removing all non-alphanumeric characters or underscores
        sanitized_table_name = re.sub(r"[^a-zA-Z0-9_]", "", table_name)

        # checking if the table exists can also help prevent SQL injection
        if self._is_table_exists(session, sanitized_table_name):
            truncate_statement = sqlalchemy.text(f"DELETE FROM {sanitized_table_name}")
            session.execute(truncate_statement)
            session.commit()
            return

        if raise_on_not_exists:
            raise mlrun.errors.MLRunNotFoundError(
                f"Table not found: {sanitized_table_name}"
            )
        logger.warning(
            "Table not found, skipping delete",
            table_name=sanitized_table_name,
        )

    @staticmethod
    def _is_table_exists(session: Session, table_name: str) -> bool:
        """
        Check if a table exists

        :param table_name: table name
        :return: True if the table exists, False otherwise
        """
        metadata = sqlalchemy.MetaData(bind=session.bind)
        metadata.reflect()
        return table_name in metadata.tables.keys()
=======
    def store_datastore_profile(
        self, session, info: mlrun.common.schemas.DatastoreProfile
    ):
        """
        Create or replace a datastore profile.
        :param session: SQLAlchemy session
        :param info: datastore profile
        :returns: None
        """
        info.project = info.project or config.default_project
        profile = self._query(
            session, DatastoreProfile, name=info.name, project=info.project
        )
        first = profile.first()
        if first:
            first.type = info.type
            first.body = info.body
            self._commit(session, [profile])
        else:
            profile = DatastoreProfile(
                name=info.name,
                type=info.type,
                project=info.project,
                body=info.body,
            )
            self._upsert(session, [profile])

    def get_datastore_profile(
        self,
        session,
        profile: str,
        project: str,
    ):
        """
        get a datastore profile.
        :param session: SQLAlchemy session
        :param profile: name of the profile
        :param project: Name of the project
        :returns: None
        """
        project = project or config.default_project
        res = self._query(session, DatastoreProfile, name=profile, project=project)
        if res.first():
            r = res.first().to_dict(exclude=["id"])
            return mlrun.common.schemas.DatastoreProfile(**r)
        else:
            raise mlrun.errors.MLRunNotFoundError(
                f"Datastore profile '{profile}' not found in project '{project}'"
            )

    def delete_datastore_profile(
        self,
        session,
        profile: str,
        project: str,
    ):
        project = project or config.default_project
        res = self._query(session, DatastoreProfile, name=profile, project=project)
        if res.first():
            session.delete(res.first())
            session.commit()
        else:
            raise mlrun.errors.MLRunNotFoundError(
                f"Datastore profile '{profile}' not found in project '{project}'"
            )

    def list_datastore_profiles(
        self,
        session,
        project: str,
    ):
        """
        list all datastore profiles for a project.
        :param session: SQLAlchemy session
        :param project: Name of the project
        :returns: List of DatatoreProfile objects (only the public portion of it)
        """
        project = project or config.default_project
        query_results = self._query(session, DatastoreProfile, project=project)
        return [
            mlrun.common.schemas.DatastoreProfile(**query.to_dict(exclude=["id"]))
            for query in query_results
        ]

    def delete_datastore_profiles(
        self,
        session,
        project: str,
    ):
        """
        Delete all datastore profiles.
        :param session: SQLAlchemy session
        :param project: Name of the project
        :returns: None
        """
        project = project or config.default_project
        query_results = self._query(session, DatastoreProfile, project=project)
        for profile in query_results:
            session.delete(profile)
        session.commit()
>>>>>>> e46a4e53
<|MERGE_RESOLUTION|>--- conflicted
+++ resolved
@@ -50,11 +50,8 @@
     Artifact,
     ArtifactV2,
     BackgroundTask,
-<<<<<<< HEAD
     Base,
-=======
     DatastoreProfile,
->>>>>>> e46a4e53
     DataVersion,
     Entity,
     Feature,
@@ -2047,38 +2044,8 @@
         )
         return [row[0] for row in query]
 
-<<<<<<< HEAD
     # ---- Schedules ----
-=======
-    def list_artifact_tags(
-        self, session, project, category: mlrun.common.schemas.ArtifactCategories = None
-    ) -> typing.List[typing.Tuple[str, str, str]]:
-        """
-        :return: a list of Tuple of (project, artifact.key, tag)
-        """
-        # TODO - refactor once we have the artifact kind as a field in the DB, the filtering on category can be done
-        # as a simple SQL query, and don't need to use the extra processing of listing tags etc.
-
-        artifacts = self.list_artifacts(
-            session, project=project, tag="*", category=category
-        )
-        results = []
-        for artifact in artifacts:
-            if is_legacy_artifact(artifact):
-                results.append((project, artifact.get("db_key"), artifact.get("tag")))
-            else:
-                results.append(
-                    (
-                        project,
-                        artifact["spec"].get("db_key"),
-                        artifact["metadata"].get("tag"),
-                    )
-                )
-
-        return results
-
     @retry_on_conflict
->>>>>>> e46a4e53
     def store_schedule(
         self,
         session: Session,
@@ -2306,20 +2273,6 @@
         schedule = self._transform_schedule_record_to_scheme(schedule_record)
         return schedule
 
-<<<<<<< HEAD
-=======
-    def _get_schedule_record(
-        self, session: Session, project: str, name: str, raise_on_not_found: bool = True
-    ) -> Schedule:
-        query = self._query(session, Schedule, project=project, name=name)
-        schedule_record = query.one_or_none()
-        if not schedule_record and raise_on_not_found:
-            raise mlrun.errors.MLRunNotFoundError(
-                f"Schedule not found: project={project}, name={name}"
-            )
-        return schedule_record
-
->>>>>>> e46a4e53
     def delete_schedule(self, session: Session, project: str, name: str):
         logger.debug("Removing schedule from db", project=project, name=name)
         self._delete_class_labels(
@@ -4782,69 +4735,6 @@
             )
         self._commit(session, [run], ignore=True)
 
-<<<<<<< HEAD
-    # ---- Utils ----
-    def delete_table_records(
-        self,
-        session: Session,
-        table: typing.Type[Base],
-        raise_on_not_exists=True,
-    ):
-        """Delete all records from a table
-
-        :param session: SQLAlchemy session
-        :param table: the table class
-        :param raise_on_not_exists: raise an error if the table does not exist
-        """
-        return self.delete_table_records_by_name(
-            session, table.__tablename__, raise_on_not_exists
-        )
-
-    def delete_table_records_by_name(
-        self,
-        session: Session,
-        table_name: str,
-        raise_on_not_exists=True,
-    ):
-        """
-        Delete a table by its name
-
-        :param session: SQLAlchemy session
-        :param table_name: table name
-        :param raise_on_not_exists: raise an error if the table does not exist
-        """
-
-        # sanitize table name to prevent SQL injection, by removing all non-alphanumeric characters or underscores
-        sanitized_table_name = re.sub(r"[^a-zA-Z0-9_]", "", table_name)
-
-        # checking if the table exists can also help prevent SQL injection
-        if self._is_table_exists(session, sanitized_table_name):
-            truncate_statement = sqlalchemy.text(f"DELETE FROM {sanitized_table_name}")
-            session.execute(truncate_statement)
-            session.commit()
-            return
-
-        if raise_on_not_exists:
-            raise mlrun.errors.MLRunNotFoundError(
-                f"Table not found: {sanitized_table_name}"
-            )
-        logger.warning(
-            "Table not found, skipping delete",
-            table_name=sanitized_table_name,
-        )
-
-    @staticmethod
-    def _is_table_exists(session: Session, table_name: str) -> bool:
-        """
-        Check if a table exists
-
-        :param table_name: table name
-        :return: True if the table exists, False otherwise
-        """
-        metadata = sqlalchemy.MetaData(bind=session.bind)
-        metadata.reflect()
-        return table_name in metadata.tables.keys()
-=======
     def store_datastore_profile(
         self, session, info: mlrun.common.schemas.DatastoreProfile
     ):
@@ -4945,4 +4835,65 @@
         for profile in query_results:
             session.delete(profile)
         session.commit()
->>>>>>> e46a4e53
+
+    # ---- Utils ----
+    def delete_table_records(
+        self,
+        session: Session,
+        table: typing.Type[Base],
+        raise_on_not_exists=True,
+    ):
+        """Delete all records from a table
+
+        :param session: SQLAlchemy session
+        :param table: the table class
+        :param raise_on_not_exists: raise an error if the table does not exist
+        """
+        return self.delete_table_records_by_name(
+            session, table.__tablename__, raise_on_not_exists
+        )
+
+    def delete_table_records_by_name(
+        self,
+        session: Session,
+        table_name: str,
+        raise_on_not_exists=True,
+    ):
+        """
+        Delete a table by its name
+
+        :param session: SQLAlchemy session
+        :param table_name: table name
+        :param raise_on_not_exists: raise an error if the table does not exist
+        """
+
+        # sanitize table name to prevent SQL injection, by removing all non-alphanumeric characters or underscores
+        sanitized_table_name = re.sub(r"[^a-zA-Z0-9_]", "", table_name)
+
+        # checking if the table exists can also help prevent SQL injection
+        if self._is_table_exists(session, sanitized_table_name):
+            truncate_statement = sqlalchemy.text(f"DELETE FROM {sanitized_table_name}")
+            session.execute(truncate_statement)
+            session.commit()
+            return
+
+        if raise_on_not_exists:
+            raise mlrun.errors.MLRunNotFoundError(
+                f"Table not found: {sanitized_table_name}"
+            )
+        logger.warning(
+            "Table not found, skipping delete",
+            table_name=sanitized_table_name,
+        )
+
+    @staticmethod
+    def _is_table_exists(session: Session, table_name: str) -> bool:
+        """
+        Check if a table exists
+
+        :param table_name: table name
+        :return: True if the table exists, False otherwise
+        """
+        metadata = sqlalchemy.MetaData(bind=session.bind)
+        metadata.reflect()
+        return table_name in metadata.tables.keys()