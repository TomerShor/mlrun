(cli)=
# Command-Line Interface

- [CLI commands](#cli-commands)
- [Building and running a function from a Git Repository](#building-and-running-a-function-from-a-git-repository)
- [Using a sources archive](#using-a-sources-archive)

<a id="cli-commands"></a>
## CLI commands

Use the following commands of the MLRun command-line interface (CLI) &mdash; `mlrun` &mdash; to build and run MLRun functions:

- [`build`](#cli-cmd-build)
- [`clean`](#cli-cmd-clean)
- [`config`](#cli-cmd-config)
- [`get`](#cli-cmd-get)
- [`logs`](#cli-cmd-logs)
- [`project`](#cli-cmd-project)
- [`run`](#cli-cmd-run)
- [`version`](#cli-cmd-version)
- [`watch-stream`](#cli-cmd-watch-stream)

Each command supports many flags, some of which are listed in their relevant sections. To view all the flags of a command, run `mlrun <command name> --help`.

<a id="cli-cmd-build"></a>
### `build` 

Use the `build` CLI command to build all the function dependencies from the function specification into a function container (Docker image).

Usage: mlrun build [OPTIONS] FUNC_URL

Example:  `mlrun build myfunc.yaml`

<<<<<<< HEAD
| Flag                               | Description                                                                                                                                                                                        |
|------------------------------------|----------------------------------------------------------------------------------------------------------------------------------------------------------------------------------------------------|
| &minus;&minus;name                 | Function name                                                                                                                                                                                      |
| &minus;&minus;project              | Project name                                                                                                                                                                                       |
| &minus;&minus;tag                  | Function tag                                                                                                                                                                                       |
| &minusi, &minus;&minus;image       | Target image path                                                                                                                                                                                  |
| &minuss, &minus;&minus;source      | Path/URL of the function source code. A PY file, or if `-a/--archive`  is specified, a directory to archive. (Default: './')                                                                       |
| &minusb, &minus;&minus;base-image  | Base Docker image                                                                                                                                                                                  |
| &minusc, &minus;&minus;command     | Build commands; for example, '-c pip install pandas'                                                                                                                                               |
| &minus;&minus;secret&minus;name    | Name of a container-registry secret                                                                                                                                                                |
| &minusa, &minus;&minus;archive     | Path/URL of a target function-sources archive directory: as part of the build, the function sources (see `-s/--source`) are archived into a TAR file and then extracted into the archive directory |
| &minus;&minus;silent               | Do not show build logs                                                                                                                                                                             |
| &minus;&minus;with&minus;mlrun     | Add the MLRun package ("mlrun")                                                                                                                                                                    |
| &minus;&minus;db                   | Save the run results to path or DB url                                                                                                                                                             |
| &minusr, &minus;&minus;runtime     | Function spec dict, for pipeline usage                                                                                                                                                             |
| &minus;&minus;kfp                  | Running inside Kubeflow Piplines, do not use                                                                                                                                                       |
| &minus;&minus;skip                 | Skip if already deployed                                                                                                                                                                           |
| &minus;&minus;env&minus;file       | Path to .env file to load config/variables from                                                                                                                                                    |
| &minus;&minus;ensure&minus;project | Ensure the project exists, if not, create project                                                                                                                                                  |
=======
| Flag                                   | Description                                                                                                                                                                                        |
|----------------------------------------|----------------------------------------------------------------------------------------------------------------------------------------------------------------------------------------------------|
| &minus;&minus;name TEXT                | Function name                                                                                                                                                                                      |
| &minus;&minus;project TEXT             | Project name                                                                                                                                                                                       |
| &minus;&minus;tag TEXT                 | Function tag                                                                                                                                                                                       |
| &minusi, &minus;&minus;image TEXT      | Target image path                                                                                                                                                                                  |
| &minuss, &minus;&minus;source TEXT     | Path/URL of the function source code. A PY file, or if `-a/--archive`  is specified, a directory to archive. (Default: './')                                                                       |
| &minusb, &minus;&minus;base-image TEXT | Base Docker image                                                                                                                                                                                  |
| &minusc, &minus;&minus;command TEXT    | Build commands; for example, '-c pip install pandas'                                                                                                                                               |
| &minus;&minus;secret&minus;name TEXT   | Name of a container-registry secret                                                                                                                                                                |
| &minusa, &minus;&minus;archive TEXT    | Path/URL of a target function-sources archive directory: as part of the build, the function sources (see `-s/--source`) are archived into a TAR file and then extracted into the archive directory |
| &minus;&minus;silent                   | Do not show build logs                                                                                                                                                                             |
| &minus;&minus;with&minus;mlrun         | Add the MLRun package ("mlrun")                                                                                                                                                                    |
| &minus;&minus;db TEXT                  | Save the run results to path or DB url                                                                                                                                                             |
| &minusr, &minus;&minus;runtime TEXT    | Function spec dict, for pipeline usage                                                                                                                                                             |
| &minus;&minus;kfp                      | Running inside Kubeflow Piplines, do not use                                                                                                                                                       |
| &minus;&minus;skip                     | Skip if already deployed                                                                                                                                                                           |
| &minus;&minus;env&minus;file TEXT      | Path to .env file to load config/variables from                                                                                                                                                    |
| &minus;&minus;ensure&minus;project     | Ensure the project exists, if not, create project                                                                                                                                                  |
>>>>>>> 2e63e4b0


> **Note:** For information about using the `-a|--archive` option to create a function-sources archive, see [Using a Sources Archive](#sources-archive) later in this tutorial.

<a id="cli-cmd-clean"></a>
### `clean` 

Use the `clean` CLI command to clean runtime resources. When run without any flags, it cleans the resources for all runs of all runtimes.

Usage: mlrun clean [OPTIONS] [KIND] [id]

Examples: 

- Clean resources for all runs of all runtimes:  `mlrun clean`
- Clean resources for all runs of a specific kind (e.g. job):  `mlrun clean job`
- Clean resources for specific job (by uid):  `mlrun clean mpijob 15d04c19c2194c0a8efb26ea3017254b`


| Flag               | Description                                                                                                                                                                                                                                                         |
|--------------------|---------------------------------------------------------------------------------------------------------------------------------------------------------------------------------------------------------------------------------------------------------------------|
| &minus;&minus;kind | Clean resources for all runs of a specific kind (e.g. job).                                                                                                                                                                                                         |
| &minus;&minus;id   | Delete the resources of the mlrun object with this identifier. For most function runtimes, runtime resources are per run, and the identifier is the run’s UID. For DASK runtime, the runtime resources are per function, and the identifier is the function’s name. |

  
<<<<<<< HEAD
| Options                                       | Description                                                                                                                                         |
|-----------------------------------------------|-----------------------------------------------------------------------------------------------------------------------------------------------------|
| &minus;&minus;api                             | URL of the mlrun-api service.                                                                                                                       |
| &minus;ls, &minus;&minus;label&minus;selector | Delete only the runtime resources matching the label selector.                                                                                      |
| &minus;f, &minus;&minus;force                 | Delete the runtime resource even if they're not in terminal state or if the grace period didn’t pass.                                               |
| &minus;gp, &minus;&minus;grace&minus;period   | Grace period, in seconds, given to the runtime resource before they are actually removed, counted from the moment they moved to the terminal state. |
=======
| Options                                             | Description                                                                                                                                         |
|-----------------------------------------------------|-----------------------------------------------------------------------------------------------------------------------------------------------------|
| &minus;&minus;api TEXT                              | URL of the mlrun-api service.                                                                                                                       |
| &minus;ls, &minus;&minus;label&minus;selector TEXT  | Delete only the runtime resources matching the label selector.                                                                                      |
| &minus;f, &minus;&minus;force                       | Delete the runtime resource even if they're not in terminal state or if the grace period didn’t pass.                                               |
| &minus;gp, &minus;&minus;grace&minus;period INTEGER | Grace period, in seconds, given to the runtime resource before they are actually removed, counted from the moment they moved to the terminal state. |
>>>>>>> 2e63e4b0

<a id="cli-cmd-config"></a>
### `config` 

Use the `config` CLI command to show the mlrun client environment configuration, such as location of artifacts and api.

Example:  `mlrun config`

<<<<<<< HEAD
| Flag                                  | Description                                              |
|---------------------------------------|----------------------------------------------------------|
| &minus;&minus;command                 | get (default), set or clear                              |
| &minus;&minus;env&minus;file          | Path to the mlrun .env file (defaults to '~/.mlrun.env') |
| -a, &minus;&minus;api                 | API service url                                          |
| -p, &minus;&minus;artifact&minus;path | Default artifacts path                                   |
| -u, &minus;&minus;username            | Username (for remote access)                             |
| -k, &minus;&minus;access-key          | Access key (for remote access)                           |
| -e, &minus;&minus;env&minus;vars      | Additional env vars, e.g. -e AWS_ACCESS_KEY_ID=<key-id>  |
=======
| Flag                                       | Description                                              |
|--------------------------------------------|----------------------------------------------------------|
| &minus;&minus;command TEXT                 | get (default), set or clear                              |
| &minus;&minus;env&minus;file TEXT          | Path to the mlrun .env file (defaults to '~/.mlrun.env') |
| -a, &minus;&minus;api TEXT                 | API service url                                          |
| -p, &minus;&minus;artifact&minus;path TEXT | Default artifacts path                                   |
| -u, &minus;&minus;username TEXT            | Username (for remote access)                             |
| -k, &minus;&minus;access-key TEXT          | Access key (for remote access)                           |
| -e, &minus;&minus;env&minus;vars TEXT      | Additional env vars, e.g. -e AWS_ACCESS_KEY_ID=<key-id>  |
>>>>>>> 2e63e4b0


<a id="cli-cmd-get"></a>
### `get` 

Use the `get` CLI command to list one or more objects per kind/class.

Usage: get pods | runs | artifacts | func [name]

Examples:

- `mlrun get runs --project getting-started-admin`
- `mlrun get pods --project getting-started-admin`
- `mlrun get artifacts --project getting-started-admin`
- `mlrun get func prep-data --project getting-started-admin`

<<<<<<< HEAD
| Flag                        | Description                                                           |
|-----------------------------|-----------------------------------------------------------------------|
| &minus;&minus;kind          | resource type to list/get: run, runtime, workflow, artifact, function |
| &minus;&minus;name          | Name of object to return                                              |
| -s, &minus;&minus;selector  | Label selector                                                        |
| -n, &minus;&minus;namespace | Kubernetes namespace                                                  |
| &minus;&minus;uid           | Object ID                                                             |
| &minus;&minus;project       | Project name to return                                                |
| -t, &minus;&minus;tag       | Artifact/function tag of object to return                             |
| &minus;&minus;db            | db path/url of object to return                                       |
=======
| Flag                             | Description                                                           |
|----------------------------------|-----------------------------------------------------------------------|
| &minus;&minus;kind TEXT          | resource type to list/get: run, runtime, workflow, artifact, function |
| &minus;&minus;name TEXT          | Name of object to return                                              |
| -s, &minus;&minus;selector TEXT  | Label selector                                                        |
| -n, &minus;&minus;namespace TEXT | Kubernetes namespace                                                  |
| &minus;&minus;uid TEXT           | Object ID                                                             |
| &minus;&minus;project TEXT       | Project name to return                                                |
| -t, &minus;&minus;tag TEXT       | Artifact/function tag of object to return                             |
| &minus;&minus;db TEXT            | db path/url of object to return                                       |
>>>>>>> 2e63e4b0


<a id="cli-cmd-logs"></a>
### `logs` 

Use the `logs` CLI command to get or watch task logs.

Usage: logs [OPTIONS] uid

Example:  `mlrun logs ba409c0cb4904d60aa8f8d1c05b40a75 --project getting-started-admin`

<<<<<<< HEAD
| Flag                      | Description                                                                                                                                                                                                                                                                   |
|---------------------------|-------------------------------------------------------------------------------------------------------------------------------------------------------------------------------------------------------------------------------------------------------------------------------|
| &minus;&minus;uid         | UID of the run to get logs for                                                                                                                                                                                                                                                |
| -p, &minus;&minus;project | Project name                                                                                                                                                                                                                                                                  |
| &minus;&minus;offset      | Retrieve partial log, get up to size bytes starting at the offset from beginning of log                                                                                                                                                                                       |
| &minus;&minus;db          | API service url                                                                                                                                                                                                                                                               |
| -w, &minus;&minus;watch   | Retrieve logs of a running process, and watch the progress of the execution until it completes. Prints out the logs and continues to periodically poll for, and print, new logs as long as the state of the runtime that generates this log is either `pending` or `running`. |
=======
| Flag                           | Description                                                                                                                                                                                                                                                                   |
|--------------------------------|-------------------------------------------------------------------------------------------------------------------------------------------------------------------------------------------------------------------------------------------------------------------------------|
| &minus;&minus;uid TEXT         | UID of the run to get logs for                                                                                                                                                                                                                                                |
| -p, &minus;&minus;project TEXT | Project name                                                                                                                                                                                                                                                                  |
| &minus;&minus;offset TEXT      | Retrieve partial log, get up to size bytes starting at the offset from beginning of log                                                                                                                                                                                       |
| &minus;&minus;db TEXT          | API service url                                                                                                                                                                                                                                                               |
| -w, &minus;&minus;watch        | Retrieve logs of a running process, and watch the progress of the execution until it completes. Prints out the logs and continues to periodically poll for, and print, new logs as long as the state of the runtime that generates this log is either `pending` or `running`. |
>>>>>>> 2e63e4b0


<a id="cli-cmd-project"></a>
### `project` 
    
Use the `project` CLI command to load and/or run a project.

Usage: mlrun project [OPTIONS] [CONTEXT]

Example:  `mlrun project -r workflow.py .`


| Flag                                           | Description                                                                                                                                                                                                                                                        |
|------------------------------------------------|--------------------------------------------------------------------------------------------------------------------------------------------------------------------------------------------------------------------------------------------------------------------|     
<<<<<<< HEAD
| -n, &minus;&minus;context                      | Project context path                                                                                                                                                                                                                                               |
| -n, &minus;&minus;name                         | Project name                                                                                                                                                                                                                                                       |
| -u, &minus;&minus;url                          | Remote git or archive url of the project                                                                                                                                                                                                                           |
| -r, &minus;&minus;run                          | Run workflow name of .py file                                                                                                                                                                                                                                      |
| -a, &minus;&minus;arguments                    | Kubeflow pipeline arguments name and value tuples (with -r flag), e.g. -a x=6                                                                                                                                                                                      |
| -p, &minus;&minus;artifact&minus;path          | Target path/url for workflow artifacts.  The string `{{workflow.uid}}` is replaced by workflow id                                                                                                                                                                  | 
| -x, &minus;&minus;param                        | mlrun project parameter name and value tuples, e.g. -p x=37 -p y='text'                                                                                                                                                                                            |
| -s, &minus;&minus;secrets                      | Secrets file=<filename> or env=ENV_KEY1,..                                                                                                                                                                                                                         |
| &minus;&minus;namespace                        | k8s namespace                                                                                                                                                                                                                                                      |
| &minus;&minus;db                               | API service url                                                                                                                                                                                                                                                    |
=======
| -n, &minus;&minus;context TEXT                 | Project context path                                                                                                                                                                                                                                               |
| -n, &minus;&minus;name TEXT                    | Project name                                                                                                                                                                                                                                                       |
| -u, &minus;&minus;url TEXT                     | Remote git or archive url of the project                                                                                                                                                                                                                           |
| -r, &minus;&minus;run TEXT                     | Run workflow name of .py file                                                                                                                                                                                                                                      |
| -a, &minus;&minus;arguments TEXT               | Kubeflow pipeline arguments name and value tuples (with -r flag), e.g. -a x=6                                                                                                                                                                                      |
| -p, &minus;&minus;artifact&minus;path TEXT     | Target path/url for workflow artifacts.  The string `{{workflow.uid}}` is replaced by workflow id                                                                                                                                                                  | 
| -x, &minus;&minus;param TEXT                   | mlrun project parameter name and value tuples, e.g. -p x=37 -p y='text'                                                                                                                                                                                            |
| -s, &minus;&minus;secrets TEXT                 | Secrets file=<filename> or env=ENV_KEY1,..                                                                                                                                                                                                                         |
| &minus;&minus;namespace TEXT                   | k8s namespace                                                                                                                                                                                                                                                      |
| &minus;&minus;db TEXT                          | API service url                                                                                                                                                                                                                                                    |
>>>>>>> 2e63e4b0
| &minus;&minus;init&minus;git                   | For new projects init git the context dir                                                                                                                                                                                                                          |
| -c, &minus;&minus;clone                        | Force override/clone into the context dir                                                                                                                                                                                                                          |
| &minus;&minus;sync                             | Sync functions into db                                                                                                                                                                                                                                             |
| -w, &minus;&minus;watch                        | Wait for pipeline completion (with -r flag)                                                                                                                                                                                                                        |
| -d, &minus;&minus;dirty                        | Allow run with uncommitted git changes                                                                                                                                                                                                                             |
<<<<<<< HEAD
| &minus;&minus;git&minus;repo                   | git repo (org/repo) for git comments                                                                                                                                                                                                                               |
| &minus;&minus;git&minus;issue                  | git issue number for git comments                                                                                                                                                                                                                                  |
| &minus;&minus;handler                          | Workflow function handler name                                                                                                                                                                                                                                     |
| &minus;&minus;engine                           | Workflow engine (kfp/local)                                                                                                                                                                                                                                        |
| &minus;&minus;local                            | Try to run workflow functions locally                                                                                                                                                                                                                              |
| &minus;&minus;timeout                          | Timeout in seconds to wait for pipeline completion (used when watch=True)                                                                                                                                                                                          |
| &minus;&minus;env&minus;file                   | Path to .env file to load config/variables from                                                                                                                                                                                                                    |
| &minus;&minus;save/&minus;&minus;no&minus;save | Create and save the project if not exist (default to save)                                                                                                                                                                                                         |
| &minus;&minus;schedule                         | To create a schedule, define a standard crontab expression string. To use the pre-defined workflow's schedule: `set --schedule 'true'`. [See cron details](https://apscheduler.readthedocs.io/en/3.x/modules/triggers/cron.html#module-apscheduler.triggers.cron). |
| &minus;&minus;save&minus;secrets               | Store the project secrets as k8s secrets                                                                                                                                                                                                                           |
| -nt, &minus;&minus;notifications               | To have a notification for the run set notification file destination define: file=notification.json or a 'dictionary configuration e.g \'{"slack":{"webhook":"<webhook>"}}\''                                                                                      |
=======
| &minus;&minus;git&minus;repo TEXT              | git repo (org/repo) for git comments                                                                                                                                                                                                                               |
| &minus;&minus;git&minus;issue INTEGER          | git issue number for git comments                                                                                                                                                                                                                                  |
| &minus;&minus;handler TEXT                     | Workflow function handler name                                                                                                                                                                                                                                     |
| &minus;&minus;engine TEXT                      | Workflow engine (kfp/local)                                                                                                                                                                                                                                        |
| &minus;&minus;local                            | Try to run workflow functions locally                                                                                                                                                                                                                              |
| &minus;&minus;timeout INTEGER                  | Timeout in seconds to wait for pipeline completion (used when watch=True)                                                                                                                                                                                          |
| &minus;&minus;env&minus;file TEXT              | Path to .env file to load config/variables from                                                                                                                                                                                                                    |
| &minus;&minus;save/&minus;&minus;no&minus;save | Create and save the project if not exist (default to save)                                                                                                                                                                                                         |
| &minus;&minus;schedule TEXT                    | To create a schedule, define a standard crontab expression string. To use the pre-defined workflow's schedule: `set --schedule 'true'`. [See cron details](https://apscheduler.readthedocs.io/en/3.x/modules/triggers/cron.html#module-apscheduler.triggers.cron). |
| &minus;&minus;save&minus;secrets TEXT          | Store the project secrets as k8s secrets                                                                                                                                                                                                                           |
| -nt, &minus;&minus;notifications TEXT          | To have a notification for the run set notification file destination define: file=notification.json or a 'dictionary configuration e.g \'{"slack":{"webhook":"<webhook>"}}\''                                                                                      |
>>>>>>> 2e63e4b0


<a id="cli-cmd-run"></a>
### `run` 

Use the `run` CLI command to execute a task and inject parameters by using a local or remote function.

Usage: mlrun [OPTIONS] URL [ARGS]...

Examples:
- `mlrun run -f db://getting-started-admin/prep-data --project getting-started-admin`
- `mlrun run -f myfunc.yaml -w -p p1=3`


<<<<<<< HEAD
| Flag                                           | Description                                                                                             |
|------------------------------------------------|---------------------------------------------------------------------------------------------------------| 
| -p, &minus;&minus;param                        | Parameter name and value tuples; for example, `-p x=37 -p y='text'`                                     |
| -i, &minus;&minus;inputs                       | Input artifact; for example, `-i infile.txt=s3://mybucket/infile.txt`                                   |
| -o, &minus;&minus;outputs                      | Output artifact/result for kfp"                                                                         |
| &minus;&minus;in&minuspath                     | Base directory path/URL for storing input artifacts                                                     |
| &minus;&minus;out&minuspath                    | Base directory path/URL for storing output artifacts                                                    |
| -s, &minus;&minus;secrets                      | Secrets, either as `file=<filename>` or `env=<ENVAR>,...`; for example, `-s file=secrets.txt`           |
| &minus;&minus;uid                              | Unique run ID                                                                                           |
| &minus;&minus;name                             | Run name                                                                                                |
| &minus;&minus;workflow                         | Workflow name/id                                                                                        |
| &minus;&minus;project                          | Project name or ID                                                                                      |
| &minus;&minus;db                               | Save run results to DB url                                                                              |
| &minus;&minus;runtime                          | Function spec dict, for pipeline usage                                                                  |
| &minus;&minus;kfp                              | Running inside Kubeflow Piplines, do not use                                                            |
| -h, &minus;&minus;hyperparam                   | Hyper parameters (will expand to multiple tasks) e.g. --hyperparam p2=[1,2,3]                           |
| &minus;&minus;param&minus;file                 | Path to csv table of execution (hyper) params                                                           |
| &minus;&minus;selector                         | How to select the best result from a list, e.g. max.accuracy                                            |
| &minus;&minus;hyper&minus;param&minus;strategy | Hyperparam tuning strategy list, grid, random                                                           |
| &minus;&minus;hyper&minus;param&minus;options  | Hyperparam options json string                                                                          |
| -f, &minus;&minus;func&minus;url               | Path/URL of a YAML function-configuration file, or db://<project>/<name>[:tag] for a DB function object |
| &minus;&minus;task                             | Path/URL of a YAML task-configuration file                                                              |
| &minus;&minus;handler                          | Invoke the function handler inside the code file                                                        |
| &minus;&minus;mode                             | Special run mode ('pass' for using the command as is)                                                   |
| &minus;&minus;schedule                         | Cron schedule                                                                                           |
| &minus;&minus;from&minus;env                   | Read the spec from the env var                                                                          |
| &minus;&minus;dump                             | Dump run results as YAML                                                                                |
| &minus;&minus;image                            | Container image                                                                                         |
| &minus;&minus;kind                             | Serverless runtime kind                                                                                 |
| &minus;&minus;source                           | Source code archive/git                                                                                 |
| &minus;&minus;local                            | Run the task locally (ignore runtime)                                                                   |
| &minus;&minus;auto&minus;mount                 | Add volume mount to job using auto mount option                                                         |
| &minus;&minus;workdir                          | Run working directory                                                                                   |
| &minus;&minus;origin&minus;file                | For internal use                                                                                        |
| &minus;&minus;label                            | Run labels (key=val)                                                                                    |
| -w, &minus;&minus;watch                        | Watch/tail run log                                                                                      |
| &minus;&minus;verbose                          | Verbose log                                                                                             |
| &minus;&minus;scrape&minus;metrics             | Whether to add the `mlrun/scrape-metrics` label to this run's resources                                 |
| &minus;&minus;env&minus;file                   | Path to .env file to load config/variables from                                                         |
| &minus;&minus;auto&minus;build                 | When set, the function image will be built prior to run if needed                                       |
| &minus;&minus;ensure&minus;project             | Ensure the project exists, if not, create project                                                       |
| &minus;&minus;returns                          | Logging configurations for the handler's returning values                                               |
=======
| Flag                                                | Description                                                                                             |
|-----------------------------------------------------|---------------------------------------------------------------------------------------------------------| 
| -p, &minus;&minus;param TEXT                        | Parameter name and value tuples; for example, `-p x=37 -p y='text'`                                     |
| -i, &minus;&minus;inputs TEXT                       | Input artifact; for example, `-i infile.txt=s3://mybucket/infile.txt`                                   |
| -o, &minus;&minus;outputs TEXT                      | Output artifact/result for kfp"                                                                         |
| &minus;&minus;in&minus;path TEXT                    | Base directory path/URL for storing input artifacts                                                     |
| &minus;&minus;out&minus;path TEXT                   | Base directory path/URL for storing output artifacts                                                    |
| -s, &minus;&minus;secrets TEXT                      | Secrets, either as `file=<filename>` or `env=<ENVAR>,...`; for example, `-s file=secrets.txt`           |
| &minus;&minus;uid TEXT                              | Unique run ID                                                                                           |
| &minus;&minus;name TEXT                             | Run name                                                                                                |
| &minus;&minus;workflow TEXT                         | Workflow name/id                                                                                        |
| &minus;&minus;project TEXT                          | Project name or ID                                                                                      |
| &minus;&minus;db TEXT                               | Save run results to DB url                                                                              |
| &minus;&minus;runtime TEXT                          | Function spec dict, for pipeline usage                                                                  |
| &minus;&minus;kfp                                   | Running inside Kubeflow Piplines, do not use                                                            |
| -h, &minus;&minus;hyperparam TEXT                   | Hyper parameters (will expand to multiple tasks) e.g. --hyperparam p2=[1,2,3]                           |
| &minus;&minus;param&minus;file TEXT                 | Path to csv table of execution (hyper) params                                                           |
| &minus;&minus;selector TEXT                         | How to select the best result from a list, e.g. max.accuracy                                            |
| &minus;&minus;hyper&minus;param&minus;strategy TEXT | Hyperparam tuning strategy list, grid, random                                                           |
| &minus;&minus;hyper&minus;param&minus;options TEXT  | Hyperparam options json string                                                                          |
| -f, &minus;&minus;func&minus;url TEXT               | Path/URL of a YAML function-configuration file, or db://<project>/<name>[:tag] for a DB function object |
| &minus;&minus;task TEXT                             | Path/URL of a YAML task-configuration file                                                              |
| &minus;&minus;handler TEXT                          | Invoke the function handler inside the code file                                                        |
| &minus;&minus;mode TEXT                             | Special run mode ('pass' for using the command as is)                                                   |
| &minus;&minus;schedule TEXT                         | Cron schedule                                                                                           |
| &minus;&minus;from&minus;env                        | Read the spec from the env var                                                                          |
| &minus;&minus;dump                                  | Dump run results as YAML                                                                                |
| &minus;&minus;image TEXT                            | Container image                                                                                         |
| &minus;&minus;kind TEXT                             | Serverless runtime kind                                                                                 |
| &minus;&minus;source TEXT                           | Source code archive/git                                                                                 |
| &minus;&minus;local                                 | Run the task locally (ignore runtime)                                                                   |
| &minus;&minus;auto&minus;mount                      | Add volume mount to job using auto mount option                                                         |
| &minus;&minus;workdir TEXT                          | Run working directory                                                                                   |
| &minus;&minus;origin&minus;file TEXT                | For internal use                                                                                        |
| &minus;&minus;label TEXT                            | Run labels (key=val)                                                                                    |
| -w, &minus;&minus;watch                             | Watch/tail run log                                                                                      |
| &minus;&minus;verbose                               | Verbose log                                                                                             |
| &minus;&minus;scrape&minus;metrics                  | Whether to add the `mlrun/scrape-metrics` label to this run's resources                                 |
| &minus;&minus;env&minus;file TEXT                   | Path to .env file to load config/variables from                                                         |
| &minus;&minus;auto&minus;build                      | When set, the function image will be built prior to run if needed                                       |
| &minus;&minus;ensure&minus;project                  | Ensure the project exists, if not, create project                                                       |
| &minus;&minus;returns TEXT                          | Logging configurations for the handler's returning values                                               |
>>>>>>> 2e63e4b0

<a id="cli-cmd-version"></a>
### `version` 
    
Use the `version` CLI command to get the mlrun server version.

<a id="cli-cmd-watch-stream"></a>
### `watch-stream` 

Use the `watch-stream` CLI command to watch a v3io stream and print data at a recurring interval.

Usage: mlrun watch-stream [OPTIONS] URL

Examples: 
- `mlrun watch-stream v3io:///users/my-test-stream`
- `mlrun watch-stream v3io:///users/my-test-stream -s 1`
- `mlrun watch-stream v3io:///users/my-test-stream -s 1 -s 2`
- `mlrun watch-stream v3io:///users/my-test-stream -s 1 -s 2 --seek EARLIEST`

<<<<<<< HEAD
| Flag                        | Description                                                |
|-----------------------------|------------------------------------------------------------| 
| -s, &minus;&minus;shard-ids | Shard id to listen on (can be multiple).                   |  
| &minus;&minus;seek          | Where to start/seek (EARLIEST or LATEST)                   |
| -i, &minus;&minus;interval  | Interval in seconds. Default = 3                           |
| -j, &minus;&minus;is-json   | Indicates that the payload is json (will be deserialized). |
=======
| Flag                                | Description                                                |
|-------------------------------------|------------------------------------------------------------| 
| -s, &minus;&minus;shard-ids INTEGER | Shard id to listen on (can be multiple).                   |  
| &minus;&minus;seek TEXT             | Where to start/seek (EARLIEST or LATEST)                   |
| -i, &minus;&minus;interval INTEGER  | Interval in seconds. Default = 3                           |
| -j, &minus;&minus;is-json           | Indicates that the payload is json (will be deserialized). |
>>>>>>> 2e63e4b0
    
<a id="git-func"></a>
## Building and running a function from a Git repository
 
To build and run a function from a Git repository, start out by adding a YAML function-configuration file in your local environment.
This file should describe the function and define its specification.
For example, create a **myfunc.yaml** file with the following content in your working directory:
```yaml
kind: job
metadata:
  name: remote-demo1
  project: ''
spec:
  command: 'examples/training.py'
  args: []
  image: .mlrun/func-default-remote-demo-ps-latest
  image_pull_policy: Always
  build:
    base_image: mlrun/mlrun:1.4.0
    source: git://github.com/mlrun/mlrun
```

Then, run the following CLI command and pass the path to your local function-configuration file as an argument to build the function's container image according to the configured requirements.
For example, the following command builds the function using the **myfunc.yaml** file from the current directory:
```sh
mlrun build myfunc.yaml
```

When the build completes, you can use the `run` CLI command to run the function.
Set the `-f` option to the path to the local function-configuration file, and pass the relevant parameters.
For example:
```sh
mlrun run -f myfunc.yaml -w -p p1=3
```

You can also try the following function-configuration example, which is based on the MLRun CI demo:
```yaml
kind: job
metadata:
  name: remote-git-test
  project: default
  tag: latest
spec:
  command: 'myfunc.py'
  args: []
  image_pull_policy: Always
  build:
    commands: []
    base_image: mlrun/mlrun:1.4.0
    source: git://github.com/mlrun/ci-demo.git
```

<a id="sources-archive"></a>
## Using a sources archive

The `-a|--archive` option of the CLI [`build`](#cli-cmd-build) command enables you to define a remote object path for storing TAR archive files with all the required code dependencies.
The remote location can be, for example, in an AWS S3 bucket or in a data container in an Iguazio MLOps Platform ("platform") cluster.
Alternatively, you can also set the archive path by using the `MLRUN_DEFAULT_ARCHIVE` environment variable.
When an archive path is provided, the remote builder archives the configured function sources (see the `-s|-source` [`build`](#cli-cmd-build) option) into a TAR archive file, and then extracts (untars) all of the archive files (i.e., the function sources) into the configured archive location.
<!-- [IntInfo] MLRUN_DEFAULT_ARCHIVE is referenced in the code using
  `mlconf.default_archive` when using `from .config import config as mlconf`.
-->

To use the archive option, first create a local function-configuration file.
For example, you can create a **function.yaml** file in your working directory with the following content; the specification describes the environment to use, defines a Python base image, adds several packages, and defines **examples/training.py** as the application to execute on `run` commands:
```yaml
kind: job
metadata:
  name: remote-demo4
  project: ''
spec:
  command: 'examples/training.py'
  args: []
  image_pull_policy: Always
  build:
    commands: []
    base_image: mlrun/mlrun:1.4.0
```

Next, run the following MLRun CLI command to build the function; replace the `<...>` placeholders to match your configuration:

```sh
mlrun build <function-configuration file path> -a <archive path/URL> [-s <function-sources path/URL>]
```

For example, the following command uses the **function.yaml** configuration file (`.`), relies on the default function-sources path (`./`), and sets the target archive path to `v3io:///users/$V3IO_USERNAME/tars`.
So, for a user named "admin", for example, the function sources from the local working directory will be archived and then extracted into an **admin/tars** directory in the "users" data container of the configured platform cluster (which is accessed via the `v3io` data mount):

```sh
mlrun build . -a v3io:///users/$V3IO_USERNAME/tars
```

> **Note:**
> - `.` is a shorthand for a **function.yaml** configuration file in the local working directory.
> - The `-a|--archive` option is used to instruct MLRun to create an archive file from the function-code sources at the location specified by the `-s|--sources` option; the default sources location is the current directory (`./`).

After the function build completes, you can run the function with some parameters.
For example:

```sh
mlrun run -f . -w -p p1=3
```<|MERGE_RESOLUTION|>--- conflicted
+++ resolved
@@ -31,27 +31,6 @@
 
 Example:  `mlrun build myfunc.yaml`
 
-<<<<<<< HEAD
-| Flag                               | Description                                                                                                                                                                                        |
-|------------------------------------|----------------------------------------------------------------------------------------------------------------------------------------------------------------------------------------------------|
-| &minus;&minus;name                 | Function name                                                                                                                                                                                      |
-| &minus;&minus;project              | Project name                                                                                                                                                                                       |
-| &minus;&minus;tag                  | Function tag                                                                                                                                                                                       |
-| &minusi, &minus;&minus;image       | Target image path                                                                                                                                                                                  |
-| &minuss, &minus;&minus;source      | Path/URL of the function source code. A PY file, or if `-a/--archive`  is specified, a directory to archive. (Default: './')                                                                       |
-| &minusb, &minus;&minus;base-image  | Base Docker image                                                                                                                                                                                  |
-| &minusc, &minus;&minus;command     | Build commands; for example, '-c pip install pandas'                                                                                                                                               |
-| &minus;&minus;secret&minus;name    | Name of a container-registry secret                                                                                                                                                                |
-| &minusa, &minus;&minus;archive     | Path/URL of a target function-sources archive directory: as part of the build, the function sources (see `-s/--source`) are archived into a TAR file and then extracted into the archive directory |
-| &minus;&minus;silent               | Do not show build logs                                                                                                                                                                             |
-| &minus;&minus;with&minus;mlrun     | Add the MLRun package ("mlrun")                                                                                                                                                                    |
-| &minus;&minus;db                   | Save the run results to path or DB url                                                                                                                                                             |
-| &minusr, &minus;&minus;runtime     | Function spec dict, for pipeline usage                                                                                                                                                             |
-| &minus;&minus;kfp                  | Running inside Kubeflow Piplines, do not use                                                                                                                                                       |
-| &minus;&minus;skip                 | Skip if already deployed                                                                                                                                                                           |
-| &minus;&minus;env&minus;file       | Path to .env file to load config/variables from                                                                                                                                                    |
-| &minus;&minus;ensure&minus;project | Ensure the project exists, if not, create project                                                                                                                                                  |
-=======
 | Flag                                   | Description                                                                                                                                                                                        |
 |----------------------------------------|----------------------------------------------------------------------------------------------------------------------------------------------------------------------------------------------------|
 | &minus;&minus;name TEXT                | Function name                                                                                                                                                                                      |
@@ -71,7 +50,6 @@
 | &minus;&minus;skip                     | Skip if already deployed                                                                                                                                                                           |
 | &minus;&minus;env&minus;file TEXT      | Path to .env file to load config/variables from                                                                                                                                                    |
 | &minus;&minus;ensure&minus;project     | Ensure the project exists, if not, create project                                                                                                                                                  |
->>>>>>> 2e63e4b0
 
 
 > **Note:** For information about using the `-a|--archive` option to create a function-sources archive, see [Using a Sources Archive](#sources-archive) later in this tutorial.
@@ -96,21 +74,12 @@
 | &minus;&minus;id   | Delete the resources of the mlrun object with this identifier. For most function runtimes, runtime resources are per run, and the identifier is the run’s UID. For DASK runtime, the runtime resources are per function, and the identifier is the function’s name. |
 
   
-<<<<<<< HEAD
-| Options                                       | Description                                                                                                                                         |
-|-----------------------------------------------|-----------------------------------------------------------------------------------------------------------------------------------------------------|
-| &minus;&minus;api                             | URL of the mlrun-api service.                                                                                                                       |
-| &minus;ls, &minus;&minus;label&minus;selector | Delete only the runtime resources matching the label selector.                                                                                      |
-| &minus;f, &minus;&minus;force                 | Delete the runtime resource even if they're not in terminal state or if the grace period didn’t pass.                                               |
-| &minus;gp, &minus;&minus;grace&minus;period   | Grace period, in seconds, given to the runtime resource before they are actually removed, counted from the moment they moved to the terminal state. |
-=======
 | Options                                             | Description                                                                                                                                         |
 |-----------------------------------------------------|-----------------------------------------------------------------------------------------------------------------------------------------------------|
 | &minus;&minus;api TEXT                              | URL of the mlrun-api service.                                                                                                                       |
 | &minus;ls, &minus;&minus;label&minus;selector TEXT  | Delete only the runtime resources matching the label selector.                                                                                      |
 | &minus;f, &minus;&minus;force                       | Delete the runtime resource even if they're not in terminal state or if the grace period didn’t pass.                                               |
 | &minus;gp, &minus;&minus;grace&minus;period INTEGER | Grace period, in seconds, given to the runtime resource before they are actually removed, counted from the moment they moved to the terminal state. |
->>>>>>> 2e63e4b0
 
 <a id="cli-cmd-config"></a>
 ### `config` 
@@ -119,17 +88,6 @@
 
 Example:  `mlrun config`
 
-<<<<<<< HEAD
-| Flag                                  | Description                                              |
-|---------------------------------------|----------------------------------------------------------|
-| &minus;&minus;command                 | get (default), set or clear                              |
-| &minus;&minus;env&minus;file          | Path to the mlrun .env file (defaults to '~/.mlrun.env') |
-| -a, &minus;&minus;api                 | API service url                                          |
-| -p, &minus;&minus;artifact&minus;path | Default artifacts path                                   |
-| -u, &minus;&minus;username            | Username (for remote access)                             |
-| -k, &minus;&minus;access-key          | Access key (for remote access)                           |
-| -e, &minus;&minus;env&minus;vars      | Additional env vars, e.g. -e AWS_ACCESS_KEY_ID=<key-id>  |
-=======
 | Flag                                       | Description                                              |
 |--------------------------------------------|----------------------------------------------------------|
 | &minus;&minus;command TEXT                 | get (default), set or clear                              |
@@ -139,7 +97,6 @@
 | -u, &minus;&minus;username TEXT            | Username (for remote access)                             |
 | -k, &minus;&minus;access-key TEXT          | Access key (for remote access)                           |
 | -e, &minus;&minus;env&minus;vars TEXT      | Additional env vars, e.g. -e AWS_ACCESS_KEY_ID=<key-id>  |
->>>>>>> 2e63e4b0
 
 
 <a id="cli-cmd-get"></a>
@@ -156,18 +113,6 @@
 - `mlrun get artifacts --project getting-started-admin`
 - `mlrun get func prep-data --project getting-started-admin`
 
-<<<<<<< HEAD
-| Flag                        | Description                                                           |
-|-----------------------------|-----------------------------------------------------------------------|
-| &minus;&minus;kind          | resource type to list/get: run, runtime, workflow, artifact, function |
-| &minus;&minus;name          | Name of object to return                                              |
-| -s, &minus;&minus;selector  | Label selector                                                        |
-| -n, &minus;&minus;namespace | Kubernetes namespace                                                  |
-| &minus;&minus;uid           | Object ID                                                             |
-| &minus;&minus;project       | Project name to return                                                |
-| -t, &minus;&minus;tag       | Artifact/function tag of object to return                             |
-| &minus;&minus;db            | db path/url of object to return                                       |
-=======
 | Flag                             | Description                                                           |
 |----------------------------------|-----------------------------------------------------------------------|
 | &minus;&minus;kind TEXT          | resource type to list/get: run, runtime, workflow, artifact, function |
@@ -178,7 +123,6 @@
 | &minus;&minus;project TEXT       | Project name to return                                                |
 | -t, &minus;&minus;tag TEXT       | Artifact/function tag of object to return                             |
 | &minus;&minus;db TEXT            | db path/url of object to return                                       |
->>>>>>> 2e63e4b0
 
 
 <a id="cli-cmd-logs"></a>
@@ -190,15 +134,6 @@
 
 Example:  `mlrun logs ba409c0cb4904d60aa8f8d1c05b40a75 --project getting-started-admin`
 
-<<<<<<< HEAD
-| Flag                      | Description                                                                                                                                                                                                                                                                   |
-|---------------------------|-------------------------------------------------------------------------------------------------------------------------------------------------------------------------------------------------------------------------------------------------------------------------------|
-| &minus;&minus;uid         | UID of the run to get logs for                                                                                                                                                                                                                                                |
-| -p, &minus;&minus;project | Project name                                                                                                                                                                                                                                                                  |
-| &minus;&minus;offset      | Retrieve partial log, get up to size bytes starting at the offset from beginning of log                                                                                                                                                                                       |
-| &minus;&minus;db          | API service url                                                                                                                                                                                                                                                               |
-| -w, &minus;&minus;watch   | Retrieve logs of a running process, and watch the progress of the execution until it completes. Prints out the logs and continues to periodically poll for, and print, new logs as long as the state of the runtime that generates this log is either `pending` or `running`. |
-=======
 | Flag                           | Description                                                                                                                                                                                                                                                                   |
 |--------------------------------|-------------------------------------------------------------------------------------------------------------------------------------------------------------------------------------------------------------------------------------------------------------------------------|
 | &minus;&minus;uid TEXT         | UID of the run to get logs for                                                                                                                                                                                                                                                |
@@ -206,7 +141,6 @@
 | &minus;&minus;offset TEXT      | Retrieve partial log, get up to size bytes starting at the offset from beginning of log                                                                                                                                                                                       |
 | &minus;&minus;db TEXT          | API service url                                                                                                                                                                                                                                                               |
 | -w, &minus;&minus;watch        | Retrieve logs of a running process, and watch the progress of the execution until it completes. Prints out the logs and continues to periodically poll for, and print, new logs as long as the state of the runtime that generates this log is either `pending` or `running`. |
->>>>>>> 2e63e4b0
 
 
 <a id="cli-cmd-project"></a>
@@ -221,18 +155,6 @@
 
 | Flag                                           | Description                                                                                                                                                                                                                                                        |
 |------------------------------------------------|--------------------------------------------------------------------------------------------------------------------------------------------------------------------------------------------------------------------------------------------------------------------|     
-<<<<<<< HEAD
-| -n, &minus;&minus;context                      | Project context path                                                                                                                                                                                                                                               |
-| -n, &minus;&minus;name                         | Project name                                                                                                                                                                                                                                                       |
-| -u, &minus;&minus;url                          | Remote git or archive url of the project                                                                                                                                                                                                                           |
-| -r, &minus;&minus;run                          | Run workflow name of .py file                                                                                                                                                                                                                                      |
-| -a, &minus;&minus;arguments                    | Kubeflow pipeline arguments name and value tuples (with -r flag), e.g. -a x=6                                                                                                                                                                                      |
-| -p, &minus;&minus;artifact&minus;path          | Target path/url for workflow artifacts.  The string `{{workflow.uid}}` is replaced by workflow id                                                                                                                                                                  | 
-| -x, &minus;&minus;param                        | mlrun project parameter name and value tuples, e.g. -p x=37 -p y='text'                                                                                                                                                                                            |
-| -s, &minus;&minus;secrets                      | Secrets file=<filename> or env=ENV_KEY1,..                                                                                                                                                                                                                         |
-| &minus;&minus;namespace                        | k8s namespace                                                                                                                                                                                                                                                      |
-| &minus;&minus;db                               | API service url                                                                                                                                                                                                                                                    |
-=======
 | -n, &minus;&minus;context TEXT                 | Project context path                                                                                                                                                                                                                                               |
 | -n, &minus;&minus;name TEXT                    | Project name                                                                                                                                                                                                                                                       |
 | -u, &minus;&minus;url TEXT                     | Remote git or archive url of the project                                                                                                                                                                                                                           |
@@ -243,25 +165,11 @@
 | -s, &minus;&minus;secrets TEXT                 | Secrets file=<filename> or env=ENV_KEY1,..                                                                                                                                                                                                                         |
 | &minus;&minus;namespace TEXT                   | k8s namespace                                                                                                                                                                                                                                                      |
 | &minus;&minus;db TEXT                          | API service url                                                                                                                                                                                                                                                    |
->>>>>>> 2e63e4b0
 | &minus;&minus;init&minus;git                   | For new projects init git the context dir                                                                                                                                                                                                                          |
 | -c, &minus;&minus;clone                        | Force override/clone into the context dir                                                                                                                                                                                                                          |
 | &minus;&minus;sync                             | Sync functions into db                                                                                                                                                                                                                                             |
 | -w, &minus;&minus;watch                        | Wait for pipeline completion (with -r flag)                                                                                                                                                                                                                        |
 | -d, &minus;&minus;dirty                        | Allow run with uncommitted git changes                                                                                                                                                                                                                             |
-<<<<<<< HEAD
-| &minus;&minus;git&minus;repo                   | git repo (org/repo) for git comments                                                                                                                                                                                                                               |
-| &minus;&minus;git&minus;issue                  | git issue number for git comments                                                                                                                                                                                                                                  |
-| &minus;&minus;handler                          | Workflow function handler name                                                                                                                                                                                                                                     |
-| &minus;&minus;engine                           | Workflow engine (kfp/local)                                                                                                                                                                                                                                        |
-| &minus;&minus;local                            | Try to run workflow functions locally                                                                                                                                                                                                                              |
-| &minus;&minus;timeout                          | Timeout in seconds to wait for pipeline completion (used when watch=True)                                                                                                                                                                                          |
-| &minus;&minus;env&minus;file                   | Path to .env file to load config/variables from                                                                                                                                                                                                                    |
-| &minus;&minus;save/&minus;&minus;no&minus;save | Create and save the project if not exist (default to save)                                                                                                                                                                                                         |
-| &minus;&minus;schedule                         | To create a schedule, define a standard crontab expression string. To use the pre-defined workflow's schedule: `set --schedule 'true'`. [See cron details](https://apscheduler.readthedocs.io/en/3.x/modules/triggers/cron.html#module-apscheduler.triggers.cron). |
-| &minus;&minus;save&minus;secrets               | Store the project secrets as k8s secrets                                                                                                                                                                                                                           |
-| -nt, &minus;&minus;notifications               | To have a notification for the run set notification file destination define: file=notification.json or a 'dictionary configuration e.g \'{"slack":{"webhook":"<webhook>"}}\''                                                                                      |
-=======
 | &minus;&minus;git&minus;repo TEXT              | git repo (org/repo) for git comments                                                                                                                                                                                                                               |
 | &minus;&minus;git&minus;issue INTEGER          | git issue number for git comments                                                                                                                                                                                                                                  |
 | &minus;&minus;handler TEXT                     | Workflow function handler name                                                                                                                                                                                                                                     |
@@ -273,7 +181,6 @@
 | &minus;&minus;schedule TEXT                    | To create a schedule, define a standard crontab expression string. To use the pre-defined workflow's schedule: `set --schedule 'true'`. [See cron details](https://apscheduler.readthedocs.io/en/3.x/modules/triggers/cron.html#module-apscheduler.triggers.cron). |
 | &minus;&minus;save&minus;secrets TEXT          | Store the project secrets as k8s secrets                                                                                                                                                                                                                           |
 | -nt, &minus;&minus;notifications TEXT          | To have a notification for the run set notification file destination define: file=notification.json or a 'dictionary configuration e.g \'{"slack":{"webhook":"<webhook>"}}\''                                                                                      |
->>>>>>> 2e63e4b0
 
 
 <a id="cli-cmd-run"></a>
@@ -288,50 +195,6 @@
 - `mlrun run -f myfunc.yaml -w -p p1=3`
 
 
-<<<<<<< HEAD
-| Flag                                           | Description                                                                                             |
-|------------------------------------------------|---------------------------------------------------------------------------------------------------------| 
-| -p, &minus;&minus;param                        | Parameter name and value tuples; for example, `-p x=37 -p y='text'`                                     |
-| -i, &minus;&minus;inputs                       | Input artifact; for example, `-i infile.txt=s3://mybucket/infile.txt`                                   |
-| -o, &minus;&minus;outputs                      | Output artifact/result for kfp"                                                                         |
-| &minus;&minus;in&minuspath                     | Base directory path/URL for storing input artifacts                                                     |
-| &minus;&minus;out&minuspath                    | Base directory path/URL for storing output artifacts                                                    |
-| -s, &minus;&minus;secrets                      | Secrets, either as `file=<filename>` or `env=<ENVAR>,...`; for example, `-s file=secrets.txt`           |
-| &minus;&minus;uid                              | Unique run ID                                                                                           |
-| &minus;&minus;name                             | Run name                                                                                                |
-| &minus;&minus;workflow                         | Workflow name/id                                                                                        |
-| &minus;&minus;project                          | Project name or ID                                                                                      |
-| &minus;&minus;db                               | Save run results to DB url                                                                              |
-| &minus;&minus;runtime                          | Function spec dict, for pipeline usage                                                                  |
-| &minus;&minus;kfp                              | Running inside Kubeflow Piplines, do not use                                                            |
-| -h, &minus;&minus;hyperparam                   | Hyper parameters (will expand to multiple tasks) e.g. --hyperparam p2=[1,2,3]                           |
-| &minus;&minus;param&minus;file                 | Path to csv table of execution (hyper) params                                                           |
-| &minus;&minus;selector                         | How to select the best result from a list, e.g. max.accuracy                                            |
-| &minus;&minus;hyper&minus;param&minus;strategy | Hyperparam tuning strategy list, grid, random                                                           |
-| &minus;&minus;hyper&minus;param&minus;options  | Hyperparam options json string                                                                          |
-| -f, &minus;&minus;func&minus;url               | Path/URL of a YAML function-configuration file, or db://<project>/<name>[:tag] for a DB function object |
-| &minus;&minus;task                             | Path/URL of a YAML task-configuration file                                                              |
-| &minus;&minus;handler                          | Invoke the function handler inside the code file                                                        |
-| &minus;&minus;mode                             | Special run mode ('pass' for using the command as is)                                                   |
-| &minus;&minus;schedule                         | Cron schedule                                                                                           |
-| &minus;&minus;from&minus;env                   | Read the spec from the env var                                                                          |
-| &minus;&minus;dump                             | Dump run results as YAML                                                                                |
-| &minus;&minus;image                            | Container image                                                                                         |
-| &minus;&minus;kind                             | Serverless runtime kind                                                                                 |
-| &minus;&minus;source                           | Source code archive/git                                                                                 |
-| &minus;&minus;local                            | Run the task locally (ignore runtime)                                                                   |
-| &minus;&minus;auto&minus;mount                 | Add volume mount to job using auto mount option                                                         |
-| &minus;&minus;workdir                          | Run working directory                                                                                   |
-| &minus;&minus;origin&minus;file                | For internal use                                                                                        |
-| &minus;&minus;label                            | Run labels (key=val)                                                                                    |
-| -w, &minus;&minus;watch                        | Watch/tail run log                                                                                      |
-| &minus;&minus;verbose                          | Verbose log                                                                                             |
-| &minus;&minus;scrape&minus;metrics             | Whether to add the `mlrun/scrape-metrics` label to this run's resources                                 |
-| &minus;&minus;env&minus;file                   | Path to .env file to load config/variables from                                                         |
-| &minus;&minus;auto&minus;build                 | When set, the function image will be built prior to run if needed                                       |
-| &minus;&minus;ensure&minus;project             | Ensure the project exists, if not, create project                                                       |
-| &minus;&minus;returns                          | Logging configurations for the handler's returning values                                               |
-=======
 | Flag                                                | Description                                                                                             |
 |-----------------------------------------------------|---------------------------------------------------------------------------------------------------------| 
 | -p, &minus;&minus;param TEXT                        | Parameter name and value tuples; for example, `-p x=37 -p y='text'`                                     |
@@ -374,7 +237,6 @@
 | &minus;&minus;auto&minus;build                      | When set, the function image will be built prior to run if needed                                       |
 | &minus;&minus;ensure&minus;project                  | Ensure the project exists, if not, create project                                                       |
 | &minus;&minus;returns TEXT                          | Logging configurations for the handler's returning values                                               |
->>>>>>> 2e63e4b0
 
 <a id="cli-cmd-version"></a>
 ### `version` 
@@ -394,21 +256,12 @@
 - `mlrun watch-stream v3io:///users/my-test-stream -s 1 -s 2`
 - `mlrun watch-stream v3io:///users/my-test-stream -s 1 -s 2 --seek EARLIEST`
 
-<<<<<<< HEAD
-| Flag                        | Description                                                |
-|-----------------------------|------------------------------------------------------------| 
-| -s, &minus;&minus;shard-ids | Shard id to listen on (can be multiple).                   |  
-| &minus;&minus;seek          | Where to start/seek (EARLIEST or LATEST)                   |
-| -i, &minus;&minus;interval  | Interval in seconds. Default = 3                           |
-| -j, &minus;&minus;is-json   | Indicates that the payload is json (will be deserialized). |
-=======
 | Flag                                | Description                                                |
 |-------------------------------------|------------------------------------------------------------| 
 | -s, &minus;&minus;shard-ids INTEGER | Shard id to listen on (can be multiple).                   |  
 | &minus;&minus;seek TEXT             | Where to start/seek (EARLIEST or LATEST)                   |
 | -i, &minus;&minus;interval INTEGER  | Interval in seconds. Default = 3                           |
 | -j, &minus;&minus;is-json           | Indicates that the payload is json (will be deserialized). |
->>>>>>> 2e63e4b0
     
 <a id="git-func"></a>
 ## Building and running a function from a Git repository
